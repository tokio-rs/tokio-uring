use crate::buf::fixed::FixedBuf;
use crate::buf::{IoBuf, IoBufMut, Slice};
use crate::driver::{Op, SharedFd};
use crate::fs::OpenOptions;

use std::fmt;
use std::io;
use std::os::unix::io::{AsRawFd, FromRawFd, IntoRawFd, RawFd};
use std::path::Path;

/// A reference to an open file on the filesystem.
///
/// An instance of a `File` can be read and/or written depending on what options
/// it was opened with. The `File` type provides **positional** read and write
/// operations. The file does not maintain an internal cursor. The caller is
/// required to specify an offset when issuing an operation.
///
/// While files are automatically closed when they go out of scope, the
/// operation happens asynchronously in the background. It is recommended to
/// call the `close()` function in order to guarantee that the file successfully
/// closed before exiting the scope. Closing a file does not guarantee writes
/// have persisted to disk. Use [`sync_all`] to ensure all writes have reached
/// the filesystem.
///
/// [`sync_all`]: File::sync_all
///
/// # Examples
///
/// Creates a new file and write data to it:
///
/// ```no_run
/// use tokio_uring::fs::File;
///
/// fn main() -> Result<(), Box<dyn std::error::Error>> {
///     tokio_uring::start(async {
///         // Open a file
///         let file = File::create("hello.txt").await?;
///
///         // Write some data
///         let (res, buf) = file.write_at(&b"hello world"[..], 0).await;
///         let n = res?;
///
///         println!("wrote {} bytes", n);
///
///         // Sync data to the file system.
///         file.sync_all().await?;
///
///         // Close the file
///         file.close().await?;
///
///         Ok(())
///     })
/// }
/// ```
pub struct File {
    /// Open file descriptor
    fd: SharedFd,
}

impl File {
    /// Attempts to open a file in read-only mode.
    ///
    /// See the [`OpenOptions::open`] method for more details.
    ///
    /// # Errors
    ///
    /// This function will return an error if `path` does not already exist.
    /// Other errors may also be returned according to [`OpenOptions::open`].
    ///
    /// # Examples
    ///
    /// ```no_run
    /// use tokio_uring::fs::File;
    ///
    /// fn main() -> Result<(), Box<dyn std::error::Error>> {
    ///     tokio_uring::start(async {
    ///         let f = File::open("foo.txt").await?;
    ///
    ///         // Close the file
    ///         f.close().await?;
    ///         Ok(())
    ///     })
    /// }
    /// ```
    pub async fn open(path: impl AsRef<Path>) -> io::Result<File> {
        OpenOptions::new().read(true).open(path).await
    }

    /// Opens a file in write-only mode.
    ///
    /// This function will create a file if it does not exist,
    /// and will truncate it if it does.
    ///
    /// See the [`OpenOptions::open`] function for more details.
    ///
    /// # Examples
    ///
    /// ```no_run
    /// use tokio_uring::fs::File;
    ///
    /// fn main() -> Result<(), Box<dyn std::error::Error>> {
    ///     tokio_uring::start(async {
    ///         let f = File::create("foo.txt").await?;
    ///
    ///         // Close the file
    ///         f.close().await?;
    ///         Ok(())
    ///     })
    /// }
    /// ```
    pub async fn create(path: impl AsRef<Path>) -> io::Result<File> {
        OpenOptions::new()
            .write(true)
            .create(true)
            .truncate(true)
            .open(path)
            .await
    }

    pub(crate) fn from_shared_fd(fd: SharedFd) -> File {
        File { fd }
    }

    /// Converts a [`std::fs::File`][std] to a [`tokio_uring::fs::File`][file].
    ///
    /// [std]: std::fs::File
    /// [file]: File
    pub fn from_std(file: std::fs::File) -> File {
        File::from_shared_fd(SharedFd::new(file.into_raw_fd()))
    }

    /// Read some bytes at the specified offset from the file into the specified
    /// buffer, returning how many bytes were read.
    ///
    /// # Return
    ///
    /// The method returns the operation result and the same buffer value passed
    /// as an argument.
    ///
    /// If the method returns [`Ok(n)`], then the read was successful. A nonzero
    /// `n` value indicates that the buffer has been filled with `n` bytes of
    /// data from the file. If `n` is `0`, then one of the following happened:
    ///
    /// 1. The specified offset is the end of the file.
    /// 2. The buffer specified was 0 bytes in length.
    ///
    /// It is not an error if the returned value `n` is smaller than the buffer
    /// size, even when the file contains enough data to fill the buffer.
    ///
    /// # Errors
    ///
    /// If this function encounters any form of I/O or other error, an error
    /// variant will be returned. The buffer is returned on error.
    ///
    /// # Examples
    ///
    /// ```no_run
    /// use tokio_uring::fs::File;
    ///
    /// fn main() -> Result<(), Box<dyn std::error::Error>> {
    ///     tokio_uring::start(async {
    ///         let f = File::open("foo.txt").await?;
    ///         let buffer = vec![0; 10];
    ///
    ///         // Read up to 10 bytes
    ///         let (res, buffer) = f.read_at(buffer, 0).await;
    ///         let n = res?;
    ///
    ///         println!("The bytes: {:?}", &buffer[..n]);
    ///
    ///         // Close the file
    ///         f.close().await?;
    ///         Ok(())
    ///     })
    /// }
    /// ```
    pub async fn read_at<T: IoBufMut>(&self, buf: T, pos: u64) -> crate::BufResult<usize, T> {
        // Submit the read operation
        let op = Op::read_at(&self.fd, buf, pos).unwrap();
        op.await
    }

    /// Read some bytes at the specified offset from the file into the specified
    /// array of buffers, returning how many bytes were read.
    ///
    /// # Return
    ///
    /// The method returns the operation result and the same array of buffers
    /// passed as an argument.
    ///
    /// If the method returns [`Ok(n)`], then the read was successful. A nonzero
    /// `n` value indicates that the buffers have been filled with `n` bytes of
    /// data from the file. If `n` is `0`, then one of the following happened:
    ///
    /// 1. The specified offset is the end of the file.
    /// 2. The buffers specified were 0 bytes in length.
    ///
    /// It is not an error if the returned value `n` is smaller than the buffer
    /// size, even when the file contains enough data to fill the buffer.
    ///
    /// # Errors
    ///
    /// If this function encounters any form of I/O or other error, an error
    /// variant will be returned. The buffer is returned on error.
    ///
    /// # Examples
    ///
    /// ```no_run
    /// use tokio_uring::fs::File;
    ///
    /// fn main() -> Result<(), Box<dyn std::error::Error>> {
    ///     tokio_uring::start(async {
    ///         let f = File::open("foo.txt").await?;
    ///         let buffers = vec![Vec::<u8>::with_capacity(10), Vec::<u8>::with_capacity(10)];
    ///
    ///         // Read up to 20 bytes
    ///         let (res, buffer) = f.readv_at(buffers, 0).await;
    ///         let n = res?;
    ///
    ///         println!("Read {} bytes", n);
    ///
    ///         // Close the file
    ///         f.close().await?;
    ///         Ok(())
    ///     })
    /// }
    /// ```
    pub async fn readv_at<T: IoBufMut>(
        &self,
        bufs: Vec<T>,
        pos: u64,
    ) -> crate::BufResult<usize, Vec<T>> {
        // Submit the read operation
        let op = Op::readv_at(&self.fd, bufs, pos).unwrap();
        op.await
    }

    /// Write data from buffers into this file at the specified offset,
    /// returning how many bytes were written.
    ///
    /// This function will attempt to write the entire contents of `bufs`, but
    /// the entire write may not succeed, or the write may also generate an
    /// error. The bytes will be written starting at the specified offset.
    ///
    /// # Return
    ///
    /// The method returns the operation result and the same array of buffers passed
    /// in as an argument. A return value of `0` typically means that the
    /// underlying file is no longer able to accept bytes and will likely not be
    /// able to in the future as well, or that the buffer provided is empty.
    ///
    /// # Errors
    ///
    /// Each call to `write` may generate an I/O error indicating that the
    /// operation could not be completed. If an error is returned then no bytes
    /// in the buffer were written to this writer.
    ///
    /// It is **not** considered an error if the entire buffer could not be
    /// written to this writer.
    ///
    /// # Examples
    ///
    /// ```no_run
    /// use tokio_uring::fs::File;
    ///
    /// fn main() -> Result<(), Box<dyn std::error::Error>> {
    ///     tokio_uring::start(async {
    ///         let file = File::create("foo.txt").await?;
    ///
    ///         // Writes some prefix of the byte string, not necessarily all of it.
    ///         let bufs = vec!["some".to_owned().into_bytes(), " bytes".to_owned().into_bytes()];
    ///         let (res, _) = file.writev_at(bufs, 0).await;
    ///         let n = res?;
    ///
    ///         println!("wrote {} bytes", n);
    ///
    ///         // Close the file
    ///         file.close().await?;
    ///         Ok(())
    ///     })
    /// }
    /// ```
    ///
    /// [`Ok(n)`]: Ok
    pub async fn writev_at<T: IoBuf>(
        &self,
        buf: Vec<T>,
        pos: u64,
    ) -> crate::BufResult<usize, Vec<T>> {
        let op = Op::writev_at(&self.fd, buf, pos).unwrap();
        op.await
    }

<<<<<<< HEAD
    /// Like [`read_at`], but using a pre-mapped buffer
    /// registered with [`FixedBufRegistry`].
    ///
    /// [`read_at`]: Self::read_at
    /// [`FixedBufRegistry`]: crate::buf::fixed::FixedBufRegistry
    ///
    /// # Errors
    ///
    /// In addition to errors that can be reported by `read_at`,
    /// this operation fails if the buffer is not registered in the
    /// current `tokio-uring` runtime.
=======
    /// Read the exact number of bytes required to fill `buf` at the specified
    /// offset from the file.
    ///
    /// This function reads as many as bytes as necessary to completely fill the
    /// specified buffer `buf`.
    ///
    /// # Return
    ///
    /// The method returns the operation result and the same buffer value passed
    /// as an argument.
    ///
    /// If the method returns [`Ok(())`], then the read was successful.
    ///
    /// # Errors
    ///
    /// If this function encounters an error of the kind [`ErrorKind::Interrupted`]
    /// then the error is ignored and the operation will continue.
    ///
    /// If this function encounters an "end of file" before completely filling
    /// the buffer, it returns an error of the kind [`ErrorKind::UnexpectedEof`].
    /// The buffer is returned on error.
    ///
    /// If this function encounters any form of I/O or other error, an error
    /// variant will be returned. The buffer is returned on error.
>>>>>>> f5f17241
    ///
    /// # Examples
    ///
    /// ```no_run
<<<<<<< HEAD
    ///# fn main() -> Result<(), Box<dyn std::error::Error>> {
    /// use tokio_uring::fs::File;
    /// use tokio_uring::buf::fixed::FixedBufRegistry;
    /// use tokio_uring::buf::IoBuf;
    /// use std::iter;
    ///
    /// tokio_uring::start(async {
    ///     let registry = FixedBufRegistry::new(iter::repeat(vec![0; 10]).take(10));
    ///     registry.register()?;
    ///
    ///     let f = File::open("foo.txt").await?;
    ///     let buffer = registry.check_out(2).unwrap();
    ///
    ///     // Read up to 10 bytes
    ///     let (res, buffer) = f.read_fixed_at(buffer.slice(..), 0).await;
    ///     let n = res?;
    ///
    ///     println!("The bytes: {:?}", &buffer[..n]);
    ///
    ///     // Close the file
    ///     f.close().await?;
    ///     Ok(())
    /// })
    ///# }
    /// ```
    pub async fn read_fixed_at(
        &self,
        buf: Slice<FixedBuf>,
        pos: u64,
    ) -> crate::BufResult<usize, Slice<FixedBuf>> {
        // Submit the read operation
        let op = Op::read_fixed_at(&self.fd, buf, pos).unwrap();
        op.await
=======
    /// use tokio_uring::fs::File;
    ///
    /// fn main() -> Result<(), Box<dyn std::error::Error>> {
    ///     tokio_uring::start(async {
    ///         let f = File::open("foo.txt").await?;
    ///         let buffer = Vec::with_capacity(10);
    ///
    ///         // Read up to 10 bytes
    ///         let (res, buffer) = f.read_exact_at(buffer, 0).await;
    ///         res?;
    ///
    ///         println!("The bytes: {:?}", buffer);
    ///
    ///         // Close the file
    ///         f.close().await?;
    ///         Ok(())
    ///     })
    /// }
    /// ```
    ///
    /// [`ErrorKind::Interrupted`]: std::io::ErrorKind::Interrupted
    /// [`ErrorKind::UnexpectedEof`]: std::io::ErrorKind::UnexpectedEof
    pub async fn read_exact_at<T: IoBufMut>(
        &self,
        mut buf: T,
        pos: u64,
    ) -> crate::BufResult<(), T> {
        let buf_len = buf.bytes_total();

        if pos.checked_add(buf_len as u64).is_none() {
            return (
                Err(io::Error::new(
                    io::ErrorKind::InvalidInput,
                    "buffer too large for file",
                )),
                buf,
            );
        }

        let mut bytes_read = 0;
        while bytes_read < buf_len {
            let (res, slice) = self
                .read_at(buf.slice(bytes_read..), pos + bytes_read as u64)
                .await;
            buf = slice.into_inner();
            match res {
                Ok(0) => {
                    return (
                        Err(io::Error::new(
                            io::ErrorKind::UnexpectedEof,
                            "failed to fill whole buffer",
                        )),
                        buf,
                    )
                }
                Ok(n) => {
                    bytes_read += n;
                }
                Err(ref e) if e.kind() == io::ErrorKind::Interrupted => {}
                Err(e) => return (Err(e), buf),
            };
        }

        (Ok(()), buf)
>>>>>>> f5f17241
    }

    /// Write a buffer into this file at the specified offset, returning how
    /// many bytes were written.
    ///
    /// This function will attempt to write the entire contents of `buf`, but
    /// the entire write may not succeed, or the write may also generate an
    /// error. The bytes will be written starting at the specified offset.
    ///
    /// # Return
    ///
    /// The method returns the operation result and the same buffer value passed
    /// in as an argument. A return value of `0` typically means that the
    /// underlying file is no longer able to accept bytes and will likely not be
    /// able to in the future as well, or that the buffer provided is empty.
    ///
    /// # Errors
    ///
    /// Each call to `write` may generate an I/O error indicating that the
    /// operation could not be completed. If an error is returned then no bytes
    /// in the buffer were written to this writer.
    ///
    /// It is **not** considered an error if the entire buffer could not be
    /// written to this writer.
    ///
    /// # Examples
    ///
    /// ```no_run
    /// use tokio_uring::fs::File;
    ///
    /// fn main() -> Result<(), Box<dyn std::error::Error>> {
    ///     tokio_uring::start(async {
    ///         let file = File::create("foo.txt").await?;
    ///
    ///         // Writes some prefix of the byte string, not necessarily all of it.
    ///         let (res, _) = file.write_at(&b"some bytes"[..], 0).await;
    ///         let n = res?;
    ///
    ///         println!("wrote {} bytes", n);
    ///
    ///         // Close the file
    ///         file.close().await?;
    ///         Ok(())
    ///     })
    /// }
    /// ```
    ///
    /// [`Ok(n)`]: Ok
    pub async fn write_at<T: IoBuf>(&self, buf: T, pos: u64) -> crate::BufResult<usize, T> {
        let op = Op::write_at(&self.fd, buf, pos).unwrap();
        op.await
    }

<<<<<<< HEAD
    /// Like [`write_at`], but using a pre-mapped buffer
    /// registered with [`FixedBufRegistry`].
    ///
    /// [`write_at`]: Self::write_at
    /// [`FixedBufRegistry`]: crate::buf::fixed::FixedBufRegistry
    ///
    /// # Errors
    ///
    /// In addition to errors that can be reported by `write_at`,
    /// this operation fails if the buffer is not registered in the
    /// current `tokio-uring` runtime.
=======
    /// Attempts to write an entire buffer into this file at the specified offset.
    ///
    /// This method will continuously call [`write_at`] until there is no more data
    /// to be written or an error of non-[`ErrorKind::Interrupted`] kind is returned.
    /// This method will not return until the entire buffer has been successfully
    /// written or such an error occurs.
    ///
    /// If the buffer contains no data, this will never call [`write_at`].
    ///
    /// # Return
    ///
    /// The method returns the operation result and the same buffer value passed
    /// in as an argument.
    ///
    /// # Errors
    ///
    /// This function will return the first error of
    /// non-[`ErrorKind::Interrupted`] kind that [`write_at`] returns.
>>>>>>> f5f17241
    ///
    /// # Examples
    ///
    /// ```no_run
<<<<<<< HEAD
    ///# fn main() -> Result<(), Box<dyn std::error::Error>> {
    /// use tokio_uring::fs::File;
    /// use tokio_uring::buf::fixed::FixedBufRegistry;
    /// use tokio_uring::buf::IoBuf;
    ///
    /// tokio_uring::start(async {
    ///     let registry = FixedBufRegistry::new([b"some bytes".to_vec()]);
    ///     registry.register()?;
    ///
    ///     let file = File::create("foo.txt").await?;
    ///
    ///     let buffer = registry.check_out(0).unwrap();
    ///
    ///     // Writes some prefix of the buffer content,
    ///     // not necessarily all of it.
    ///     let (res, _) = file.write_fixed_at(buffer.slice(..), 0).await;
    ///     let n = res?;
    ///
    ///     println!("wrote {} bytes", n);
    ///
    ///     // Close the file
    ///     file.close().await?;
    ///     Ok(())
    /// })
    ///# }
    /// ```
    pub async fn write_fixed_at(
        &self,
        buf: Slice<FixedBuf>,
        pos: u64,
    ) -> crate::BufResult<usize, Slice<FixedBuf>> {
        let op = Op::write_fixed_at(&self.fd, buf, pos).unwrap();
        op.await
=======
    /// use tokio_uring::fs::File;
    ///
    /// fn main() -> Result<(), Box<dyn std::error::Error>> {
    ///     tokio_uring::start(async {
    ///         let file = File::create("foo.txt").await?;
    ///
    ///         // Writes some prefix of the byte string, not necessarily all of it.
    ///         let (res, _) = file.write_all_at(&b"some bytes"[..], 0).await;
    ///         res?;
    ///
    ///         println!("wrote all bytes");
    ///
    ///         // Close the file
    ///         file.close().await?;
    ///         Ok(())
    ///     })
    /// }
    /// ```
    ///
    /// [`write_at`]: File::write_at
    /// [`ErrorKind::Interrupted`]: std::io::ErrorKind::Interrupted
    pub async fn write_all_at<T: IoBuf>(&self, mut buf: T, pos: u64) -> crate::BufResult<(), T> {
        let buf_len = buf.bytes_init();

        if pos.checked_add(buf_len as u64).is_none() {
            return (
                Err(io::Error::new(
                    io::ErrorKind::InvalidInput,
                    "buffer too large for file",
                )),
                buf,
            );
        }

        let mut bytes_written = 0;
        while bytes_written < buf_len {
            let (res, slice) = self
                .write_at(buf.slice(bytes_written..), pos + bytes_written as u64)
                .await;
            buf = slice.into_inner();
            match res {
                Ok(0) => {
                    return (
                        Err(io::Error::new(
                            io::ErrorKind::WriteZero,
                            "failed to write whole buffer",
                        )),
                        buf,
                    )
                }
                Ok(n) => {
                    bytes_written += n;
                }
                Err(ref e) if e.kind() == io::ErrorKind::Interrupted => {}
                Err(e) => return (Err(e), buf),
            };
        }

        (Ok(()), buf)
>>>>>>> f5f17241
    }

    /// Attempts to sync all OS-internal metadata to disk.
    ///
    /// This function will attempt to ensure that all in-memory data reaches the
    /// filesystem before completing.
    ///
    /// This can be used to handle errors that would otherwise only be caught
    /// when the `File` is closed.  Dropping a file will ignore errors in
    /// synchronizing this in-memory data.
    ///
    /// # Examples
    ///
    /// ```no_run
    /// use tokio_uring::fs::File;
    ///
    /// fn main() -> Result<(), Box<dyn std::error::Error>> {
    ///     tokio_uring::start(async {
    ///         let f = File::create("foo.txt").await?;
    ///         let (res, buf) = f.write_at(&b"Hello, world!"[..], 0).await;
    ///         let n = res?;
    ///
    ///         f.sync_all().await?;
    ///
    ///         // Close the file
    ///         f.close().await?;
    ///         Ok(())
    ///     })
    /// }
    /// ```
    pub async fn sync_all(&self) -> io::Result<()> {
        Op::fsync(&self.fd)?.await
    }

    /// Attempts to sync file data to disk.
    ///
    /// This method is similar to [`sync_all`], except that it may not
    /// synchronize file metadata to the filesystem.
    ///
    /// This is intended for use cases that must synchronize content, but don't
    /// need the metadata on disk. The goal of this method is to reduce disk
    /// operations.
    ///
    /// Note that some platforms may simply implement this in terms of
    /// [`sync_all`].
    ///
    /// [`sync_all`]: File::sync_all
    ///
    /// # Examples
    ///
    /// ```no_run
    /// use tokio_uring::fs::File;
    ///
    /// fn main() -> Result<(), Box<dyn std::error::Error>> {
    ///     tokio_uring::start(async {
    ///         let f = File::create("foo.txt").await?;
    ///         let (res, buf) = f.write_at(&b"Hello, world!"[..], 0).await;
    ///         let n = res?;
    ///
    ///         f.sync_data().await?;
    ///
    ///         // Close the file
    ///         f.close().await?;
    ///         Ok(())
    ///     })
    /// }
    /// ```
    pub async fn sync_data(&self) -> io::Result<()> {
        Op::datasync(&self.fd)?.await
    }

    /// Closes the file.
    ///
    /// The method completes once the close operation has completed,
    /// guaranteeing that resources associated with the file have been released.
    ///
    /// If `close` is not called before dropping the file, the file is closed in
    /// the background, but there is no guarantee as to **when** the close
    /// operation will complete.
    ///
    /// # Examples
    ///
    /// ```no_run
    /// use tokio_uring::fs::File;
    ///
    /// fn main() -> Result<(), Box<dyn std::error::Error>> {
    ///     tokio_uring::start(async {
    ///         // Open the file
    ///         let f = File::open("foo.txt").await?;
    ///         // Close the file
    ///         f.close().await?;
    ///
    ///         Ok(())
    ///     })
    /// }
    /// ```
    pub async fn close(self) -> io::Result<()> {
        self.fd.close().await;
        Ok(())
    }
}

impl FromRawFd for File {
    unsafe fn from_raw_fd(fd: RawFd) -> Self {
        File::from_shared_fd(SharedFd::new(fd))
    }
}

impl AsRawFd for File {
    fn as_raw_fd(&self) -> RawFd {
        self.fd.raw_fd()
    }
}

impl fmt::Debug for File {
    fn fmt(&self, f: &mut fmt::Formatter<'_>) -> fmt::Result {
        f.debug_struct("File")
            .field("fd", &self.fd.raw_fd())
            .finish()
    }
}

/// Removes a File
///
/// # Examples
///
/// ```no_run
/// use tokio_uring::fs::remove_file;
///
/// fn main() -> Result<(), Box<dyn std::error::Error>> {
///     tokio_uring::start(async {
///         remove_file("/some/file.txt").await?;
///         Ok::<(), std::io::Error>(())
///     })?;
///     Ok(())
/// }
/// ```
pub async fn remove_file<P: AsRef<Path>>(path: P) -> io::Result<()> {
    Op::unlink_file(path.as_ref())?.await
}

/// Renames a file or directory to a new name, replacing the original file if
/// `to` already exists.
///
/// This will not work if the new name is on a different mount point.
///
/// # Example
///
/// ```no_run
/// use tokio_uring::fs::rename;
///
/// fn main() -> Result<(), Box<dyn std::error::Error>> {
///     tokio_uring::start(async {
///         rename("a.txt", "b.txt").await?; // Rename a.txt to b.txt
///         Ok::<(), std::io::Error>(())
///     })?;
///     Ok(())
/// }
/// ```
pub async fn rename(from: impl AsRef<Path>, to: impl AsRef<Path>) -> io::Result<()> {
    Op::rename_at(from.as_ref(), to.as_ref(), 0)?.await
}<|MERGE_RESOLUTION|>--- conflicted
+++ resolved
@@ -291,19 +291,6 @@
         op.await
     }
 
-<<<<<<< HEAD
-    /// Like [`read_at`], but using a pre-mapped buffer
-    /// registered with [`FixedBufRegistry`].
-    ///
-    /// [`read_at`]: Self::read_at
-    /// [`FixedBufRegistry`]: crate::buf::fixed::FixedBufRegistry
-    ///
-    /// # Errors
-    ///
-    /// In addition to errors that can be reported by `read_at`,
-    /// this operation fails if the buffer is not registered in the
-    /// current `tokio-uring` runtime.
-=======
     /// Read the exact number of bytes required to fill `buf` at the specified
     /// offset from the file.
     ///
@@ -328,46 +315,10 @@
     ///
     /// If this function encounters any form of I/O or other error, an error
     /// variant will be returned. The buffer is returned on error.
->>>>>>> f5f17241
-    ///
-    /// # Examples
-    ///
-    /// ```no_run
-<<<<<<< HEAD
-    ///# fn main() -> Result<(), Box<dyn std::error::Error>> {
-    /// use tokio_uring::fs::File;
-    /// use tokio_uring::buf::fixed::FixedBufRegistry;
-    /// use tokio_uring::buf::IoBuf;
-    /// use std::iter;
-    ///
-    /// tokio_uring::start(async {
-    ///     let registry = FixedBufRegistry::new(iter::repeat(vec![0; 10]).take(10));
-    ///     registry.register()?;
-    ///
-    ///     let f = File::open("foo.txt").await?;
-    ///     let buffer = registry.check_out(2).unwrap();
-    ///
-    ///     // Read up to 10 bytes
-    ///     let (res, buffer) = f.read_fixed_at(buffer.slice(..), 0).await;
-    ///     let n = res?;
-    ///
-    ///     println!("The bytes: {:?}", &buffer[..n]);
-    ///
-    ///     // Close the file
-    ///     f.close().await?;
-    ///     Ok(())
-    /// })
-    ///# }
-    /// ```
-    pub async fn read_fixed_at(
-        &self,
-        buf: Slice<FixedBuf>,
-        pos: u64,
-    ) -> crate::BufResult<usize, Slice<FixedBuf>> {
-        // Submit the read operation
-        let op = Op::read_fixed_at(&self.fd, buf, pos).unwrap();
-        op.await
-=======
+    ///
+    /// # Examples
+    ///
+    /// ```no_run
     /// use tokio_uring::fs::File;
     ///
     /// fn main() -> Result<(), Box<dyn std::error::Error>> {
@@ -432,7 +383,56 @@
         }
 
         (Ok(()), buf)
->>>>>>> f5f17241
+    }
+
+    /// Like [`read_at`], but using a pre-mapped buffer
+    /// registered with [`FixedBufRegistry`].
+    ///
+    /// [`read_at`]: Self::read_at
+    /// [`FixedBufRegistry`]: crate::buf::fixed::FixedBufRegistry
+    ///
+    /// # Errors
+    ///
+    /// In addition to errors that can be reported by `read_at`,
+    /// this operation fails if the buffer is not registered in the
+    /// current `tokio-uring` runtime.
+    ///
+    /// # Examples
+    ///
+    /// ```no_run
+    ///# fn main() -> Result<(), Box<dyn std::error::Error>> {
+    /// use tokio_uring::fs::File;
+    /// use tokio_uring::buf::fixed::FixedBufRegistry;
+    /// use tokio_uring::buf::IoBuf;
+    /// use std::iter;
+    ///
+    /// tokio_uring::start(async {
+    ///     let registry = FixedBufRegistry::new(iter::repeat(vec![0; 10]).take(10));
+    ///     registry.register()?;
+    ///
+    ///     let f = File::open("foo.txt").await?;
+    ///     let buffer = registry.check_out(2).unwrap();
+    ///
+    ///     // Read up to 10 bytes
+    ///     let (res, buffer) = f.read_fixed_at(buffer.slice(..), 0).await;
+    ///     let n = res?;
+    ///
+    ///     println!("The bytes: {:?}", &buffer[..n]);
+    ///
+    ///     // Close the file
+    ///     f.close().await?;
+    ///     Ok(())
+    /// })
+    ///# }
+    /// ```
+    pub async fn read_fixed_at(
+        &self,
+        buf: Slice<FixedBuf>,
+        pos: u64,
+    ) -> crate::BufResult<usize, Slice<FixedBuf>> {
+        // Submit the read operation
+        let op = Op::read_fixed_at(&self.fd, buf, pos).unwrap();
+        op.await
     }
 
     /// Write a buffer into this file at the specified offset, returning how
@@ -486,19 +486,6 @@
         op.await
     }
 
-<<<<<<< HEAD
-    /// Like [`write_at`], but using a pre-mapped buffer
-    /// registered with [`FixedBufRegistry`].
-    ///
-    /// [`write_at`]: Self::write_at
-    /// [`FixedBufRegistry`]: crate::buf::fixed::FixedBufRegistry
-    ///
-    /// # Errors
-    ///
-    /// In addition to errors that can be reported by `write_at`,
-    /// this operation fails if the buffer is not registered in the
-    /// current `tokio-uring` runtime.
-=======
     /// Attempts to write an entire buffer into this file at the specified offset.
     ///
     /// This method will continuously call [`write_at`] until there is no more data
@@ -517,46 +504,10 @@
     ///
     /// This function will return the first error of
     /// non-[`ErrorKind::Interrupted`] kind that [`write_at`] returns.
->>>>>>> f5f17241
-    ///
-    /// # Examples
-    ///
-    /// ```no_run
-<<<<<<< HEAD
-    ///# fn main() -> Result<(), Box<dyn std::error::Error>> {
-    /// use tokio_uring::fs::File;
-    /// use tokio_uring::buf::fixed::FixedBufRegistry;
-    /// use tokio_uring::buf::IoBuf;
-    ///
-    /// tokio_uring::start(async {
-    ///     let registry = FixedBufRegistry::new([b"some bytes".to_vec()]);
-    ///     registry.register()?;
-    ///
-    ///     let file = File::create("foo.txt").await?;
-    ///
-    ///     let buffer = registry.check_out(0).unwrap();
-    ///
-    ///     // Writes some prefix of the buffer content,
-    ///     // not necessarily all of it.
-    ///     let (res, _) = file.write_fixed_at(buffer.slice(..), 0).await;
-    ///     let n = res?;
-    ///
-    ///     println!("wrote {} bytes", n);
-    ///
-    ///     // Close the file
-    ///     file.close().await?;
-    ///     Ok(())
-    /// })
-    ///# }
-    /// ```
-    pub async fn write_fixed_at(
-        &self,
-        buf: Slice<FixedBuf>,
-        pos: u64,
-    ) -> crate::BufResult<usize, Slice<FixedBuf>> {
-        let op = Op::write_fixed_at(&self.fd, buf, pos).unwrap();
-        op.await
-=======
+    ///
+    /// # Examples
+    ///
+    /// ```no_run
     /// use tokio_uring::fs::File;
     ///
     /// fn main() -> Result<(), Box<dyn std::error::Error>> {
@@ -616,7 +567,56 @@
         }
 
         (Ok(()), buf)
->>>>>>> f5f17241
+    }
+
+    /// Like [`write_at`], but using a pre-mapped buffer
+    /// registered with [`FixedBufRegistry`].
+    ///
+    /// [`write_at`]: Self::write_at
+    /// [`FixedBufRegistry`]: crate::buf::fixed::FixedBufRegistry
+    ///
+    /// # Errors
+    ///
+    /// In addition to errors that can be reported by `write_at`,
+    /// this operation fails if the buffer is not registered in the
+    /// current `tokio-uring` runtime.
+    ///
+    /// # Examples
+    ///
+    /// ```no_run
+    ///# fn main() -> Result<(), Box<dyn std::error::Error>> {
+    /// use tokio_uring::fs::File;
+    /// use tokio_uring::buf::fixed::FixedBufRegistry;
+    /// use tokio_uring::buf::IoBuf;
+    ///
+    /// tokio_uring::start(async {
+    ///     let registry = FixedBufRegistry::new([b"some bytes".to_vec()]);
+    ///     registry.register()?;
+    ///
+    ///     let file = File::create("foo.txt").await?;
+    ///
+    ///     let buffer = registry.check_out(0).unwrap();
+    ///
+    ///     // Writes some prefix of the buffer content,
+    ///     // not necessarily all of it.
+    ///     let (res, _) = file.write_fixed_at(buffer.slice(..), 0).await;
+    ///     let n = res?;
+    ///
+    ///     println!("wrote {} bytes", n);
+    ///
+    ///     // Close the file
+    ///     file.close().await?;
+    ///     Ok(())
+    /// })
+    ///# }
+    /// ```
+    pub async fn write_fixed_at(
+        &self,
+        buf: Slice<FixedBuf>,
+        pos: u64,
+    ) -> crate::BufResult<usize, Slice<FixedBuf>> {
+        let op = Op::write_fixed_at(&self.fd, buf, pos).unwrap();
+        op.await
     }
 
     /// Attempts to sync all OS-internal metadata to disk.
