use std::future::poll_fn;

use std::{
    cell::RefCell,
    io,
    os::unix::io::{FromRawFd, RawFd},
    rc::Rc,
    task::Waker,
};

use crate::io::shared_fd::sealed::CommonFd;
use crate::runtime::driver::op::Op;

// Tracks in-flight operations on a file descriptor. Ensures all in-flight
// operations complete before submitting the close.
//
// When closing the file descriptor because it is going out of scope, a synchronous close is
// employed.
//
// The closed state is tracked so close calls after the first are ignored.
// Only the first close call returns the true result of closing the file descriptor.
#[derive(Clone)]
pub(crate) struct SharedFd {
    inner: Rc<Inner>,
}

struct Inner {
    // Open file descriptor
    fd: CommonFd,

    // Track the sharing state of the file descriptor:
    // normal, being waited on to allow a close by the parent's owner, or already closed.
    state: RefCell<State>,
}

enum State {
    /// Initial state
    Init,

    /// Waiting for the number of strong Rc pointers to drop to 1.
    WaitingForUniqueness(Waker),

    /// The close has been triggered by the parent owner.
    Closed,
}

impl SharedFd {
    pub(crate) fn new(fd: RawFd) -> SharedFd {
        SharedFd {
            inner: Rc::new(Inner {
                fd: CommonFd::Raw(fd),
                state: RefCell::new(State::Init),
            }),
        }
    }
    // TODO once we implement a request that creates a fixed file descriptor, remove this 'allow'.
    // It would be possible to create a fixed file using a `register` command to store a raw fd
    // into the fixed table, but that's a whole other can of worms - do we track both, can either
    // be closed while the other remains active and functional?
    #[allow(dead_code)]
    pub(crate) fn new_fixed(slot: u32) -> SharedFd {
        SharedFd {
            inner: Rc::new(Inner {
                fd: CommonFd::Fixed(slot),
                state: RefCell::new(State::Init),
            }),
        }
    }

    /// Returns the RawFd.
    pub(crate) fn raw_fd(&self) -> RawFd {
        self.inner.raw_fd()
    }

    /// Returns true if self represents a RawFd.
    #[allow(dead_code)]
    pub(crate) fn is_raw_fd(&self) -> bool {
        self.inner.is_raw_fd()
    }

    /// An FD cannot be closed until all in-flight operation have completed.
    /// This prevents bugs where in-flight reads could operate on the incorrect
    /// file descriptor.
    ///
<<<<<<< HEAD
    /// TO model this, if there are no in-flight operations, then
    pub(crate) async fn close(mut self) {
        // Get a mutable reference to Inner, indicating there are no
        // in-flight operations on the FD.
        if let Some(inner) = Rc::get_mut(&mut self.inner) {
            // Submit the close operation
            inner.submit_close_op();
        }

        self.inner.closed().await;
    }
}

impl Inner {
    /// Returns the RawFd
    pub(crate) fn raw_fd(&self) -> RawFd {
        //self.inner.fd.0
        match self.fd {
            CommonFd::Raw(raw) => raw,
            CommonFd::Fixed(_fixed) => {
                unreachable!(); // caller could have used is_raw_fd
            }
        }
    }

    /// Returns true if self represents a RawFd.
    pub(crate) fn is_raw_fd(&self) -> bool {
        match self.fd {
            CommonFd::Raw(_) => true,
            CommonFd::Fixed(_) => false,
        }
    }
    /// If there are no in-flight operations, submit the operation.
    fn submit_close_op(&mut self) {
        // Close the file
        let common_fd = self.fd;
        let state = RefCell::get_mut(&mut self.state);

        match *state {
            State::Closing(_) | State::Closed => return,
            _ => {}
        };

        // Submit a close operation
        // If either:
        //  - runtime has already closed, or
        //  - submitting the Close operation fails
        // we fall back on a synchronous `close`. This is safe as, at this point,
        // we guarantee all in-flight operations have completed. The most
        // common cause for an error is attempting to close the FD while
        // off runtime.
        //
        // This is done by initializing a `File` with the FD and
        // dropping it.
        //
        // TODO: Should we warn?
        if let Ok(true) = CONTEXT.try_with(|cx| cx.is_set()) {
            if let Ok(op) = Op::close(common_fd) {
                *state = State::Closing(op);
                return;
            }
        };

        if let CommonFd::Raw(raw) = common_fd {
            let _ = unsafe { std::fs::File::from_raw_fd(raw) };
        }
        *state = State::Closed;
=======
    pub(crate) async fn close(&mut self) -> io::Result<()> {
        loop {
            // Get a mutable reference to Inner, indicating there are no
            // in-flight operations on the FD.
            if let Some(inner) = Rc::get_mut(&mut self.inner) {
                // Wait for the close operation.
                return inner.async_close_op().await;
            }

            self.sharedfd_is_unique().await;
        }
>>>>>>> 96ad6339
    }

    /// Completes when the SharedFd's Inner Rc strong count is 1.
    /// Gets polled any time a SharedFd is dropped.
    async fn sharedfd_is_unique(&self) {
        use std::task::Poll;

        poll_fn(|cx| {
            if Rc::<Inner>::strong_count(&self.inner) == 1 {
                return Poll::Ready(());
            }

            let mut state = self.inner.state.borrow_mut();

            match &mut *state {
                State::Init => {
                    *state = State::WaitingForUniqueness(cx.waker().clone());
                    Poll::Pending
                }
                State::WaitingForUniqueness(waker) => {
                    if !waker.will_wake(cx.waker()) {
                        *waker = cx.waker().clone();
                    }

                    Poll::Pending
                }
<<<<<<< HEAD
                State::Waiting(None) => {
                    *state = State::Waiting(Some(cx.waker().clone()));
                    Poll::Pending
                }
                State::Closing(op) => {
                    // Nothing to do if the close operation failed.
                    let _ = ready!(Pin::new(op).poll(cx));
                    *state = State::Closed;
                    Poll::Ready(())
                }
=======
>>>>>>> 96ad6339
                State::Closed => Poll::Ready(()),
            }
        })
        .await;
    }
}

impl Inner {
    async fn async_close_op(&mut self) -> io::Result<()> {
        // &mut self implies there are no outstanding operations.
        // If state already closed, the user closed multiple times; simply return Ok.
        // Otherwise, set state to closed and then submit and await the uring close operation.
        {
            // Release state guard before await.
            let state = RefCell::get_mut(&mut self.state);

            if let State::Closed = *state {
                return Ok(());
            }

            *state = State::Closed;
        }
        Op::close(self.fd)?.await
    }
}

impl Drop for SharedFd {
    fn drop(&mut self) {
        // If the SharedFd state is Waiting
        // The job of the SharedFd's drop is to possibly wake a task that is waiting for the
        // reference count to go down.
        use std::mem;

        let mut state = self.inner.state.borrow_mut();
        if let State::WaitingForUniqueness(_) = *state {
            let state = &mut *state;
            if let State::WaitingForUniqueness(waker) = mem::replace(state, State::Init) {
                // Wake the task wanting to close this SharedFd and let it try again. If it finds
                // there are no more outstanding clones, it will succeed. Otherwise it will start a new
                // Future, waiting for another SharedFd to be dropped.
                waker.wake()
            }
        }
    }
}

<<<<<<< HEAD
// Enum and traits copied from the io-uring crate.

/// A file descriptor that has not been registered with io_uring.
#[derive(Debug, Clone, Copy)]
pub struct Raw(pub RawFd); // Note: io-uring names this Fd

/// A file descriptor that has been registered with io_uring using
/// [`Submitter::register_files`](crate::Submitter::register_files) or [`Submitter::register_files_sparse`](crate::Submitter::register_files_sparse).
/// This can reduce overhead compared to using [`Fd`] in some cases.
#[derive(Debug, Clone, Copy)]
pub struct Fixed(pub u32); // TODO consider renaming to Direct (but uring docs use both Fixed descriptor and Direct descriptor)

pub(crate) mod sealed {
    use super::{Fixed, Raw};
    use std::os::unix::io::RawFd;

    #[derive(Debug, Clone, Copy)]
    // Note: io-uring names this Target
    pub enum CommonFd {
        Raw(RawFd),
        Fixed(u32),
    }

    // Note: io-uring names this UseFd
    pub trait UseRawFd: Sized {
        fn into(self) -> RawFd;
    }

    // Note: io-uring names this UseFixed
    pub trait UseCommonFd: Sized {
        fn into(self) -> CommonFd;
    }

    impl UseRawFd for Raw {
        #[inline]
        fn into(self) -> RawFd {
            self.0
        }
    }

    impl UseCommonFd for Raw {
        #[inline]
        fn into(self) -> CommonFd {
            CommonFd::Raw(self.0)
        }
    }

    impl UseCommonFd for Fixed {
        #[inline]
        fn into(self) -> CommonFd {
            CommonFd::Fixed(self.0)
        }
=======
impl Drop for Inner {
    fn drop(&mut self) {
        // If the inner state isn't `Closed`, the user hasn't called close().await
        // so do it synchronously.

        let state = self.state.borrow_mut();

        if let State::Closed = *state {
            return;
        }
        let _ = unsafe { std::fs::File::from_raw_fd(self.fd) };
>>>>>>> 96ad6339
    }
}<|MERGE_RESOLUTION|>--- conflicted
+++ resolved
@@ -46,111 +46,64 @@
 
 impl SharedFd {
     pub(crate) fn new(fd: RawFd) -> SharedFd {
-        SharedFd {
-            inner: Rc::new(Inner {
-                fd: CommonFd::Raw(fd),
-                state: RefCell::new(State::Init),
-            }),
-        }
-    }
+        Self::_new(CommonFd::Raw(fd))
+    }
+
     // TODO once we implement a request that creates a fixed file descriptor, remove this 'allow'.
     // It would be possible to create a fixed file using a `register` command to store a raw fd
     // into the fixed table, but that's a whole other can of worms - do we track both, can either
     // be closed while the other remains active and functional?
+    // So as a first step, we will likely be creating fixed file versions from fixed file opens.
+    // Further down the line, from fixed file multi-accept.
     #[allow(dead_code)]
     pub(crate) fn new_fixed(slot: u32) -> SharedFd {
+        Self::_new(CommonFd::Fixed(slot))
+    }
+
+    fn _new(fd: CommonFd) -> SharedFd {
         SharedFd {
             inner: Rc::new(Inner {
-                fd: CommonFd::Fixed(slot),
+                fd,
                 state: RefCell::new(State::Init),
             }),
         }
     }
 
+    /*
+     * This function name won't make sense when this fixed file feature
+     * is fully fleshed out. For now, we panic if called on
+     * a fixed file.
+     */
     /// Returns the RawFd.
     pub(crate) fn raw_fd(&self) -> RawFd {
-        self.inner.raw_fd()
-    }
-
+        // TODO remove self.inner.raw_fd()
+
+        match self.inner.fd {
+            CommonFd::Raw(raw) => raw,
+            CommonFd::Fixed(_fixed) => {
+                unreachable!("fixed files aren't actually created yet");
+            }
+        }
+    }
+
+    /*
+     * TODO remove this, it doesn't seem appropriate any longer.
     /// Returns true if self represents a RawFd.
     #[allow(dead_code)]
     pub(crate) fn is_raw_fd(&self) -> bool {
         self.inner.is_raw_fd()
+    }
+    */
+    // Returns the common fd, either a RawFd or the fixed fd slot number.
+    #[allow(dead_code)]
+    pub(crate) fn common_fd(&self) -> CommonFd {
+        self.inner.fd
     }
 
     /// An FD cannot be closed until all in-flight operation have completed.
     /// This prevents bugs where in-flight reads could operate on the incorrect
     /// file descriptor.
     ///
-<<<<<<< HEAD
-    /// TO model this, if there are no in-flight operations, then
-    pub(crate) async fn close(mut self) {
-        // Get a mutable reference to Inner, indicating there are no
-        // in-flight operations on the FD.
-        if let Some(inner) = Rc::get_mut(&mut self.inner) {
-            // Submit the close operation
-            inner.submit_close_op();
-        }
-
-        self.inner.closed().await;
-    }
-}
-
-impl Inner {
-    /// Returns the RawFd
-    pub(crate) fn raw_fd(&self) -> RawFd {
-        //self.inner.fd.0
-        match self.fd {
-            CommonFd::Raw(raw) => raw,
-            CommonFd::Fixed(_fixed) => {
-                unreachable!(); // caller could have used is_raw_fd
-            }
-        }
-    }
-
-    /// Returns true if self represents a RawFd.
-    pub(crate) fn is_raw_fd(&self) -> bool {
-        match self.fd {
-            CommonFd::Raw(_) => true,
-            CommonFd::Fixed(_) => false,
-        }
-    }
-    /// If there are no in-flight operations, submit the operation.
-    fn submit_close_op(&mut self) {
-        // Close the file
-        let common_fd = self.fd;
-        let state = RefCell::get_mut(&mut self.state);
-
-        match *state {
-            State::Closing(_) | State::Closed => return,
-            _ => {}
-        };
-
-        // Submit a close operation
-        // If either:
-        //  - runtime has already closed, or
-        //  - submitting the Close operation fails
-        // we fall back on a synchronous `close`. This is safe as, at this point,
-        // we guarantee all in-flight operations have completed. The most
-        // common cause for an error is attempting to close the FD while
-        // off runtime.
-        //
-        // This is done by initializing a `File` with the FD and
-        // dropping it.
-        //
-        // TODO: Should we warn?
-        if let Ok(true) = CONTEXT.try_with(|cx| cx.is_set()) {
-            if let Ok(op) = Op::close(common_fd) {
-                *state = State::Closing(op);
-                return;
-            }
-        };
-
-        if let CommonFd::Raw(raw) = common_fd {
-            let _ = unsafe { std::fs::File::from_raw_fd(raw) };
-        }
-        *state = State::Closed;
-=======
     pub(crate) async fn close(&mut self) -> io::Result<()> {
         loop {
             // Get a mutable reference to Inner, indicating there are no
@@ -162,7 +115,6 @@
 
             self.sharedfd_is_unique().await;
         }
->>>>>>> 96ad6339
     }
 
     /// Completes when the SharedFd's Inner Rc strong count is 1.
@@ -189,19 +141,6 @@
 
                     Poll::Pending
                 }
-<<<<<<< HEAD
-                State::Waiting(None) => {
-                    *state = State::Waiting(Some(cx.waker().clone()));
-                    Poll::Pending
-                }
-                State::Closing(op) => {
-                    // Nothing to do if the close operation failed.
-                    let _ = ready!(Pin::new(op).poll(cx));
-                    *state = State::Closed;
-                    Poll::Ready(())
-                }
-=======
->>>>>>> 96ad6339
                 State::Closed => Poll::Ready(()),
             }
         })
@@ -210,6 +149,29 @@
 }
 
 impl Inner {
+    /* TODO remove
+    // Returns the RawFd but panics if called on a fixed fd.
+    #[allow(dead_code)]
+    pub(crate) fn raw_fd(&self) -> Option<RawFd> {
+        //self.inner.fd.0
+        match self.fd {
+            CommonFd::Raw(raw) => Some(raw),
+            CommonFd::Fixed(_fixed) => None,
+        }
+    }
+    */
+
+    /* TODO remove
+    // Returns true if self represents a RawFd.
+    // Should be used before callinng
+    pub(crate) fn is_raw_fd(&self) -> bool {
+        match self.fd {
+            CommonFd::Raw(_) => true,
+            CommonFd::Fixed(_) => false,
+        }
+    }
+     */
+
     async fn async_close_op(&mut self) -> io::Result<()> {
         // &mut self implies there are no outstanding operations.
         // If state already closed, the user closed multiple times; simply return Ok.
@@ -248,7 +210,30 @@
     }
 }
 
-<<<<<<< HEAD
+impl Drop for Inner {
+    fn drop(&mut self) {
+        // If the inner state isn't `Closed`, the user hasn't called close().await
+        // so do it synchronously.
+
+        let state = self.state.borrow_mut();
+
+        if let State::Closed = *state {
+            return;
+        }
+
+        // Perform one form of synchronous close or the other.
+        match self.fd {
+            CommonFd::Raw(raw) => {
+                let _ = unsafe { std::fs::File::from_raw_fd(raw) };
+            }
+            CommonFd::Fixed(_fixed) => {
+                // TODO replace with test for context and then use synchronous close
+                unreachable!();
+            }
+        }
+    }
+}
+
 // Enum and traits copied from the io-uring crate.
 
 /// A file descriptor that has not been registered with io_uring.
@@ -261,24 +246,27 @@
 #[derive(Debug, Clone, Copy)]
 pub struct Fixed(pub u32); // TODO consider renaming to Direct (but uring docs use both Fixed descriptor and Direct descriptor)
 
+// TODO definitely not sure this should be sealed. But leaving it for now. Could easily decide
+// there is nothing here to seal as our API is fluid for a while yet.
+
 pub(crate) mod sealed {
     use super::{Fixed, Raw};
     use std::os::unix::io::RawFd;
 
     #[derive(Debug, Clone, Copy)]
     // Note: io-uring names this Target
-    pub enum CommonFd {
+    pub(crate) enum CommonFd {
         Raw(RawFd),
         Fixed(u32),
     }
 
     // Note: io-uring names this UseFd
-    pub trait UseRawFd: Sized {
+    pub(crate) trait UseRawFd: Sized {
         fn into(self) -> RawFd;
     }
 
     // Note: io-uring names this UseFixed
-    pub trait UseCommonFd: Sized {
+    pub(crate) trait UseCommonFd: Sized {
         fn into(self) -> CommonFd;
     }
 
@@ -301,18 +289,5 @@
         fn into(self) -> CommonFd {
             CommonFd::Fixed(self.0)
         }
-=======
-impl Drop for Inner {
-    fn drop(&mut self) {
-        // If the inner state isn't `Closed`, the user hasn't called close().await
-        // so do it synchronously.
-
-        let state = self.state.borrow_mut();
-
-        if let State::Closed = *state {
-            return;
-        }
-        let _ = unsafe { std::fs::File::from_raw_fd(self.fd) };
->>>>>>> 96ad6339
     }
 }