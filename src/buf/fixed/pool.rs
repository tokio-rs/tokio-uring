//! A dynamic collection of I/O buffers pre-registered with the kernel.
//!
//! This module provides [`FixedBufPool`], a collection that implements
//! dynamic management of sets of interchangeable memory buffers
//! registered with the kernel for `io-uring` operations. Asynchronous
//! rotation of the buffers shared by multiple tasks is also supported
//! by `FixedBufPool`.

<<<<<<< HEAD
use super::plumbing;
use super::FixedBuf;
=======
use crate::buf::IoBufMut;
>>>>>>> 6695b9a0
use crate::runtime::CONTEXT;

use tokio::pin;
use tokio::sync::Notify;

use std::cell::RefCell;
use std::io;
use std::rc::Rc;
use std::sync::Arc;

/// A dynamic collection of I/O buffers pre-registered with the kernel.
///
/// `FixedBufPool` allows the application to manage a collection of buffers
/// allocated in memory, that can be registered in the current `tokio-uring`
/// context using the [`register`] method. Unlike [`FixedBufRegistry`],
/// individual buffers are not retrieved by index; instead, an available
/// buffer matching a specified capacity can be retrieved with the [`try_next`]
/// method. In asynchronous contexts, the [`next`] method can be used to wait
/// until such a buffer becomes available.
/// This allows some flexibility in managing sets of buffers with
/// different capacity tiers. The need to maintain lists of free buffers,
/// however, imposes additional runtime overhead.
///
/// A `FixedBufPool` value is a lightweight handle for a collection of
/// allocated buffers. Cloning of a `FixedBufPool` creates a new reference to
/// the same collection of buffers.
///
/// The buffers of the collection are not deallocated until:
/// - all `FixedBufPool` references to the collection have been dropped;
/// - all [`FixedBuf`] handles to individual buffers in the collection have
///   been dropped, including the buffer handles owned by any I/O operations
///   in flight;
/// - The `tokio-uring` [`Runtime`] the buffers are registered with
///   has been dropped.
///
/// [`register`]: Self::register
/// [`try_next`]: Self::try_next
/// [`next`]: Self::next
/// [`FixedBufRegistry`]: super::FixedBufRegistry
/// [`Runtime`]: crate::Runtime
///
/// # Examples
///
/// ```
/// use tokio_uring::buf::fixed::FixedBufPool;
/// use tokio_uring::buf::IoBuf;
/// use std::iter;
/// use std::mem;
///
/// # #[allow(non_snake_case)]
/// # fn main() -> Result<(), std::io::Error> {
/// # use nix::sys::resource::{getrlimit, Resource};
/// # let (memlock_limit, _) = getrlimit(Resource::RLIMIT_MEMLOCK)?;
/// # let BUF_SIZE_LARGE = memlock_limit as usize / 8;
/// # let BUF_SIZE_SMALL = memlock_limit as usize / 16;
/// tokio_uring::start(async {
///     let pool = FixedBufPool::new(
///          iter::once(Vec::with_capacity(BUF_SIZE_LARGE))
///              .chain(iter::repeat_with(|| Vec::with_capacity(BUF_SIZE_SMALL)).take(2))
///      );
///
///     pool.register()?;
///
///     let buf = pool.try_next(BUF_SIZE_LARGE).unwrap();
///     assert_eq!(buf.bytes_total(), BUF_SIZE_LARGE);
///     let next = pool.try_next(BUF_SIZE_LARGE);
///     assert!(next.is_none());
///     let buf1 = pool.try_next(BUF_SIZE_SMALL).unwrap();
///     assert_eq!(buf1.bytes_total(), BUF_SIZE_SMALL);
///     let buf2 = pool.try_next(BUF_SIZE_SMALL).unwrap();
///     assert_eq!(buf2.bytes_total(), BUF_SIZE_SMALL);
///     let next = pool.try_next(BUF_SIZE_SMALL);
///     assert!(next.is_none());
///     mem::drop(buf);
///     let buf = pool.try_next(BUF_SIZE_LARGE).unwrap();
///     assert_eq!(buf.bytes_total(), BUF_SIZE_LARGE);
///
///     Ok(())
/// })
/// # }
/// ```
#[derive(Clone)]
<<<<<<< HEAD
pub struct FixedBufPool {
    inner: Rc<RefCell<plumbing::Pool>>,
=======
pub struct FixedBufPool<T: IoBufMut> {
    inner: Rc<RefCell<Inner<T>>>,
>>>>>>> 6695b9a0
}

impl<T: IoBufMut> FixedBufPool<T> {
    /// Creates a new collection of buffers from the provided allocated vectors.
    ///
    /// The buffers are assigned 0-based indices in the order of the iterable
    /// input parameter. The returned collection takes up to [`UIO_MAXIOV`]
    /// buffers from the input. Any items in excess of that amount are silently
    /// dropped, unless the input iterator produces the vectors lazily.
    ///
    /// [`UIO_MAXIOV`]: libc::UIO_MAXIOV
    ///
    /// # Examples
    ///
    /// When providing uninitialized vectors for the collection, take care to
    /// not replicate a vector with `.clone()` as that does not preserve the
    /// capacity and the resulting buffer pointer will be rejected by the kernel.
    /// This means that the following use of [`iter::repeat`] would not work:
    ///
    /// [`iter::repeat`]: std::iter::repeat
    ///
    /// ```should_panic
    /// use tokio_uring::buf::fixed::FixedBufPool;
    /// use std::iter;
    ///
    /// # #[allow(non_snake_case)]
    /// # fn main() -> Result<(), std::io::Error> {
    /// # use nix::sys::resource::{getrlimit, Resource};
    /// # let (memlock_limit, _) = getrlimit(Resource::RLIMIT_MEMLOCK)?;
    /// # let NUM_BUFFERS = std::cmp::max(memlock_limit as usize / 4096 / 8, 1);
    /// # let BUF_SIZE = 4096;
    /// let pool = FixedBufPool::new(
    ///     iter::repeat(Vec::with_capacity(BUF_SIZE)).take(NUM_BUFFERS)
    /// );
    ///
    /// tokio_uring::start(async {
    ///     pool.register()?;
    ///     // ...
    ///     Ok(())
    /// })
    /// # }
    /// ```
    ///
    /// Instead, create the vectors with requested capacity directly:
    ///
    /// ```
    /// use tokio_uring::buf::fixed::FixedBufPool;
    /// use std::iter;
    ///
    /// # #[allow(non_snake_case)]
    /// # fn main() -> Result<(), std::io::Error> {
    /// # use nix::sys::resource::{getrlimit, Resource};
    /// # let (memlock_limit, _) = getrlimit(Resource::RLIMIT_MEMLOCK)?;
    /// # let NUM_BUFFERS = std::cmp::max(memlock_limit as usize / 4096 / 8, 1);
    /// # let BUF_SIZE = 4096;
    /// let pool = FixedBufPool::new(
    ///     iter::repeat_with(|| Vec::with_capacity(BUF_SIZE)).take(NUM_BUFFERS)
    /// );
    ///
    /// tokio_uring::start(async {
    ///     pool.register()?;
    ///     // ...
    ///     Ok(())
    /// })
    /// # }
    /// ```
    pub fn new(bufs: impl IntoIterator<Item = T>) -> Self {
        FixedBufPool {
            inner: Rc::new(RefCell::new(plumbing::Pool::new(bufs.into_iter()))),
        }
    }

    /// Registers the buffers with the kernel.
    ///
    /// This method must be called in the context of a `tokio-uring` runtime.
    /// The registration persists for the lifetime of the runtime, unless
    /// revoked by the [`unregister`] method. Dropping the
    /// `FixedBufPool` instance this method has been called on does not revoke
    /// the registration or deallocate the buffers.
    ///
    /// [`unregister`]: Self::unregister
    ///
    /// This call can be blocked in the kernel to complete any operations
    /// in-flight on the same `io-uring` instance. The application is
    /// recommended to register buffers before starting any I/O operations.
    ///
    /// # Errors
    ///
    /// If a collection of buffers is currently registered in the context
    /// of the `tokio-uring` runtime this call is made in, the function returns
    /// an error.
    pub fn register(&self) -> io::Result<()> {
        CONTEXT.with(|x| {
            x.handle()
                .as_ref()
                .expect("Not in a runtime context")
                .register_buffers(Rc::clone(&self.inner) as _)
        })
    }

    /// Unregisters this collection of buffers.
    ///
    /// This method must be called in the context of a `tokio-uring` runtime,
    /// where the buffers should have been previously registered.
    ///
    /// This operation invalidates any `FixedBuf` handles checked out from
    /// this registry instance. Continued use of such handles in I/O
    /// operations may result in an error.
    ///
    /// # Errors
    ///
    /// If another collection of buffers is currently registered in the context
    /// of the `tokio-uring` runtime this call is made in, the function returns
    /// an error. Calling `unregister` when no `FixedBufPool` is currently
    /// registered on this runtime also returns an error.
    pub fn unregister(&self) -> io::Result<()> {
        CONTEXT.with(|x| {
            x.handle()
                .as_ref()
                .expect("Not in a runtime context")
                .unregister_buffers(Rc::clone(&self.inner) as _)
        })
    }

    /// Returns a buffer of requested capacity from this pool
    /// that is not currently owned by any other [`FixedBuf`] handle.
    /// If no such free buffer is available, returns `None`.
    ///
    /// The buffer is released to be available again once the
    /// returned `FixedBuf` handle has been dropped. An I/O operation
    /// using the buffer takes ownership of it and returns it once completed,
    /// preventing shared use of the buffer while the operation is in flight.
    ///
    /// An application should not rely on any particular order
    /// in which available buffers are retrieved.
    pub fn try_next(&self, cap: usize) -> Option<FixedBuf> {
        let mut inner = self.inner.borrow_mut();
        inner.try_next(cap).map(|data| {
            let pool = Rc::clone(&self.inner);
            // Safety: the validity of buffer data is ensured by
            // plumbing::Pool::try_next
            unsafe { FixedBuf::new(pool, data) }
        })
    }
<<<<<<< HEAD
=======
}

// Internal state shared by FixedBufPool and FixedBuf handles.
struct Inner<T: IoBufMut> {
    // Pointer to an allocated array of iovec records referencing
    // the allocated buffers. The number of initialized records is the
    // same as the length of the states array.
    raw_bufs: ptr::NonNull<iovec>,
    // State information on the buffers. Indices in this array correspond to
    // the indices in the array at raw_bufs.
    states: Vec<BufState>,
    // Original capacity of raw_bufs as a Vec.
    orig_cap: usize,
    // Original buffers, kept until drop
    buffers: Vec<T>,
    // Table of head indices of the free buffer lists in each size bucket.
    free_buf_head_by_cap: HashMap<usize, u16>,
}

// State information of a buffer in the registry,
enum BufState {
    // The buffer is not in use.
    Free {
        // This field records the length of the initialized part.
        init_len: usize,
        // Index of the next buffer of the same capacity in a free buffer list, if any.
        next: Option<u16>,
    },
    // The buffer is checked out.
    // Its data are logically owned by the FixedBuf handle,
    // which also keeps track of the length of the initialized part.
    CheckedOut,
}

impl<T: IoBufMut> Inner<T> {
    fn new(bufs: impl Iterator<Item = T>) -> Self {
        // Limit the number of buffers to the maximum allowable number.
        let bufs = bufs.take(cmp::min(UIO_MAXIOV as usize, u16::MAX as usize));
        // Collect into `buffers`, which holds the backing buffers for
        // the lifetime of the pool. Using collect may allow
        // the compiler to apply collect in place specialization,
        // to avoid an allocation.
        let mut buffers = bufs.collect::<Vec<T>>();
        let mut iovecs = Vec::with_capacity(buffers.len());
        let mut states = Vec::with_capacity(buffers.len());
        let mut free_buf_head_by_cap = HashMap::new();
        for (index, buf) in buffers.iter_mut().enumerate() {
            let cap = buf.bytes_total();

            // Link the buffer as the head of the free list for its capacity.
            // This constructs the free buffer list to be initially retrieved
            // back to front, which should be of no difference to the user.
            let next = free_buf_head_by_cap.insert(cap, index as u16);

            iovecs.push(iovec {
                iov_base: buf.stable_mut_ptr() as *mut _,
                iov_len: cap,
            });
            states.push(BufState::Free {
                init_len: buf.bytes_init(),
                next,
            });
        }
        debug_assert_eq!(iovecs.len(), states.len());
        debug_assert_eq!(iovecs.len(), buffers.len());

        // Safety: Vec::as_mut_ptr never returns null
        let raw_bufs = unsafe { ptr::NonNull::new_unchecked(iovecs.as_mut_ptr()) };
        let orig_cap = iovecs.capacity();
        mem::forget(iovecs);
        Inner {
            raw_bufs,
            states,
            orig_cap,
            buffers,
            free_buf_head_by_cap,
        }
    }
>>>>>>> 6695b9a0

    /// Resolves to a buffer of requested capacity
    /// when it is or becomes available in this pool.
    /// This may happen when a [`FixedBuf`] handle owning a buffer
    /// of the same capacity is dropped.
    ///
    /// If no matching buffers are available and none are being released,
    /// this asynchronous function will never resolve. Applications should take
    /// care to wait on the returned future concurrently with some tasks that
    /// will complete I/O operations owning the buffers, or back it up with a
    /// timeout using, for example, `tokio::util::timeout`.
    pub async fn next(&self, cap: usize) -> FixedBuf {
        // Fast path: get the buffer if it's already available
        let notify = {
            let mut inner = self.inner.borrow_mut();
            if let Some(data) = inner.try_next(cap) {
                // Safety: the validity of buffer data is ensured by
                // plumbing::Pool::try_next
                let buf = unsafe { FixedBuf::new(Rc::clone(&self.inner) as _, data) };
                return buf;
            }
            inner.notify_on_next(cap)
        };

<<<<<<< HEAD
        // Poll for a buffer, engaging the `Notify` machinery.
        self.next_when_notified(cap, notify).await
=======
        // Update the head of the free list for this capacity.
        match next {
            Some(i) => {
                *free_head = i;
            }
            None => {
                self.free_buf_head_by_cap.remove(&cap);
            }
        }

        // Safety: the allocated array under the pointer is valid
        // for the lifetime of self, a free buffer index is inside the array,
        // as also asserted by the indexing operation on the states array
        // that has the same length.
        let iovec = unsafe { self.raw_bufs.as_ptr().add(index).read() };
        debug_assert_eq!(iovec.iov_len, cap);
        Some(CheckedOutBuf {
            iovec,
            init_len,
            index: index as u16,
        })
    }

    fn check_in_internal(&mut self, index: u16, init_len: usize) {
        let cap = self.iovecs()[index as usize].iov_len;
        let state = &mut self.states[index as usize];
        debug_assert!(
            matches!(state, BufState::CheckedOut),
            "the buffer must be checked out"
        );

        // Link the buffer as the new head of the free list for its capacity.
        // Recently checked in buffers will be first to be reused,
        // improving cache locality.
        let next = self.free_buf_head_by_cap.insert(cap, index);

        *state = BufState::Free { init_len, next };
    }
}

impl<T: IoBufMut> FixedBuffers for Inner<T> {
    fn iovecs(&self) -> &[iovec] {
        // Safety: the raw_bufs pointer is valid for the lifetime of self,
        // the length of the states array is also the length of buffers array
        // by construction.
        unsafe { slice::from_raw_parts(self.raw_bufs.as_ptr(), self.states.len()) }
>>>>>>> 6695b9a0
    }

    #[cold]
    async fn next_when_notified(&self, cap: usize, notify: Arc<Notify>) -> FixedBuf {
        let notified = notify.notified();
        pin!(notified);
        loop {
            // In the single-threaded case, no buffers could get checked in
            // between us calling `try_next` and here, so we can't miss a wakeup.
            notified.as_mut().await;

<<<<<<< HEAD
            if let Some(data) = self.inner.borrow_mut().try_next(cap) {
                // Safety: the validity of buffer data is ensured by
                // plumbing::Pool::try_next
                let buf = unsafe { FixedBuf::new(Rc::clone(&self.inner) as _, data) };
                return buf;
=======
impl<T: IoBufMut> Drop for Inner<T> {
    fn drop(&mut self) {
        for (i, state) in self.states.iter().enumerate() {
            match state {
                BufState::Free { init_len, .. } => {
                    // Update buffer initalisation.
                    // The buffer is about to dropped, but this may release it
                    // from Registry ownership, rather than deallocate.
                    unsafe { self.buffers[i].set_init(*init_len) };
                }
                BufState::CheckedOut => unreachable!("all buffers must be checked in"),
>>>>>>> 6695b9a0
            }

            // It's possible that the task did not get a buffer from `try_next`.
            // The `Notify` entries are created once for each requested capacity
            // and never removed, so this `Notify` could have been holding
            // a permit from a buffer checked in previously when no tasks were
            // waiting. Then a task would call `next` on this pool and receive
            // the buffer without consuming the permit. It's also possible that
            // a task calls `try_next` directly.
            // Reset the `Notified` future to wait for another wakeup.
            notified.set(notify.notified());
        }
        // Rebuild Vec<iovec>, so it's dropped
        let _ = unsafe {
            Vec::from_raw_parts(self.raw_bufs.as_ptr(), self.states.len(), self.orig_cap)
        };
    }
}<|MERGE_RESOLUTION|>--- conflicted
+++ resolved
@@ -4,14 +4,13 @@
 //! dynamic management of sets of interchangeable memory buffers
 //! registered with the kernel for `io-uring` operations. Asynchronous
 //! rotation of the buffers shared by multiple tasks is also supported
-//! by `FixedBufPool`.
-
-<<<<<<< HEAD
+//! by [`FixedBufPool`].
+//!
+//! [`FixedBufPool`]: self::FixedBufPool
+
 use super::plumbing;
 use super::FixedBuf;
-=======
 use crate::buf::IoBufMut;
->>>>>>> 6695b9a0
 use crate::runtime::CONTEXT;
 
 use tokio::pin;
@@ -52,6 +51,7 @@
 /// [`next`]: Self::next
 /// [`FixedBufRegistry`]: super::FixedBufRegistry
 /// [`Runtime`]: crate::Runtime
+/// [`FixedBuf`]: super::FixedBuf
 ///
 /// # Examples
 ///
@@ -94,13 +94,8 @@
 /// # }
 /// ```
 #[derive(Clone)]
-<<<<<<< HEAD
-pub struct FixedBufPool {
-    inner: Rc<RefCell<plumbing::Pool>>,
-=======
 pub struct FixedBufPool<T: IoBufMut> {
-    inner: Rc<RefCell<Inner<T>>>,
->>>>>>> 6695b9a0
+    inner: Rc<RefCell<plumbing::Pool<T>>>,
 }
 
 impl<T: IoBufMut> FixedBufPool<T> {
@@ -245,87 +240,6 @@
             unsafe { FixedBuf::new(pool, data) }
         })
     }
-<<<<<<< HEAD
-=======
-}
-
-// Internal state shared by FixedBufPool and FixedBuf handles.
-struct Inner<T: IoBufMut> {
-    // Pointer to an allocated array of iovec records referencing
-    // the allocated buffers. The number of initialized records is the
-    // same as the length of the states array.
-    raw_bufs: ptr::NonNull<iovec>,
-    // State information on the buffers. Indices in this array correspond to
-    // the indices in the array at raw_bufs.
-    states: Vec<BufState>,
-    // Original capacity of raw_bufs as a Vec.
-    orig_cap: usize,
-    // Original buffers, kept until drop
-    buffers: Vec<T>,
-    // Table of head indices of the free buffer lists in each size bucket.
-    free_buf_head_by_cap: HashMap<usize, u16>,
-}
-
-// State information of a buffer in the registry,
-enum BufState {
-    // The buffer is not in use.
-    Free {
-        // This field records the length of the initialized part.
-        init_len: usize,
-        // Index of the next buffer of the same capacity in a free buffer list, if any.
-        next: Option<u16>,
-    },
-    // The buffer is checked out.
-    // Its data are logically owned by the FixedBuf handle,
-    // which also keeps track of the length of the initialized part.
-    CheckedOut,
-}
-
-impl<T: IoBufMut> Inner<T> {
-    fn new(bufs: impl Iterator<Item = T>) -> Self {
-        // Limit the number of buffers to the maximum allowable number.
-        let bufs = bufs.take(cmp::min(UIO_MAXIOV as usize, u16::MAX as usize));
-        // Collect into `buffers`, which holds the backing buffers for
-        // the lifetime of the pool. Using collect may allow
-        // the compiler to apply collect in place specialization,
-        // to avoid an allocation.
-        let mut buffers = bufs.collect::<Vec<T>>();
-        let mut iovecs = Vec::with_capacity(buffers.len());
-        let mut states = Vec::with_capacity(buffers.len());
-        let mut free_buf_head_by_cap = HashMap::new();
-        for (index, buf) in buffers.iter_mut().enumerate() {
-            let cap = buf.bytes_total();
-
-            // Link the buffer as the head of the free list for its capacity.
-            // This constructs the free buffer list to be initially retrieved
-            // back to front, which should be of no difference to the user.
-            let next = free_buf_head_by_cap.insert(cap, index as u16);
-
-            iovecs.push(iovec {
-                iov_base: buf.stable_mut_ptr() as *mut _,
-                iov_len: cap,
-            });
-            states.push(BufState::Free {
-                init_len: buf.bytes_init(),
-                next,
-            });
-        }
-        debug_assert_eq!(iovecs.len(), states.len());
-        debug_assert_eq!(iovecs.len(), buffers.len());
-
-        // Safety: Vec::as_mut_ptr never returns null
-        let raw_bufs = unsafe { ptr::NonNull::new_unchecked(iovecs.as_mut_ptr()) };
-        let orig_cap = iovecs.capacity();
-        mem::forget(iovecs);
-        Inner {
-            raw_bufs,
-            states,
-            orig_cap,
-            buffers,
-            free_buf_head_by_cap,
-        }
-    }
->>>>>>> 6695b9a0
 
     /// Resolves to a buffer of requested capacity
     /// when it is or becomes available in this pool.
@@ -350,57 +264,8 @@
             inner.notify_on_next(cap)
         };
 
-<<<<<<< HEAD
         // Poll for a buffer, engaging the `Notify` machinery.
         self.next_when_notified(cap, notify).await
-=======
-        // Update the head of the free list for this capacity.
-        match next {
-            Some(i) => {
-                *free_head = i;
-            }
-            None => {
-                self.free_buf_head_by_cap.remove(&cap);
-            }
-        }
-
-        // Safety: the allocated array under the pointer is valid
-        // for the lifetime of self, a free buffer index is inside the array,
-        // as also asserted by the indexing operation on the states array
-        // that has the same length.
-        let iovec = unsafe { self.raw_bufs.as_ptr().add(index).read() };
-        debug_assert_eq!(iovec.iov_len, cap);
-        Some(CheckedOutBuf {
-            iovec,
-            init_len,
-            index: index as u16,
-        })
-    }
-
-    fn check_in_internal(&mut self, index: u16, init_len: usize) {
-        let cap = self.iovecs()[index as usize].iov_len;
-        let state = &mut self.states[index as usize];
-        debug_assert!(
-            matches!(state, BufState::CheckedOut),
-            "the buffer must be checked out"
-        );
-
-        // Link the buffer as the new head of the free list for its capacity.
-        // Recently checked in buffers will be first to be reused,
-        // improving cache locality.
-        let next = self.free_buf_head_by_cap.insert(cap, index);
-
-        *state = BufState::Free { init_len, next };
-    }
-}
-
-impl<T: IoBufMut> FixedBuffers for Inner<T> {
-    fn iovecs(&self) -> &[iovec] {
-        // Safety: the raw_bufs pointer is valid for the lifetime of self,
-        // the length of the states array is also the length of buffers array
-        // by construction.
-        unsafe { slice::from_raw_parts(self.raw_bufs.as_ptr(), self.states.len()) }
->>>>>>> 6695b9a0
     }
 
     #[cold]
@@ -412,25 +277,11 @@
             // between us calling `try_next` and here, so we can't miss a wakeup.
             notified.as_mut().await;
 
-<<<<<<< HEAD
             if let Some(data) = self.inner.borrow_mut().try_next(cap) {
                 // Safety: the validity of buffer data is ensured by
                 // plumbing::Pool::try_next
                 let buf = unsafe { FixedBuf::new(Rc::clone(&self.inner) as _, data) };
                 return buf;
-=======
-impl<T: IoBufMut> Drop for Inner<T> {
-    fn drop(&mut self) {
-        for (i, state) in self.states.iter().enumerate() {
-            match state {
-                BufState::Free { init_len, .. } => {
-                    // Update buffer initalisation.
-                    // The buffer is about to dropped, but this may release it
-                    // from Registry ownership, rather than deallocate.
-                    unsafe { self.buffers[i].set_init(*init_len) };
-                }
-                BufState::CheckedOut => unreachable!("all buffers must be checked in"),
->>>>>>> 6695b9a0
             }
 
             // It's possible that the task did not get a buffer from `try_next`.
@@ -443,9 +294,5 @@
             // Reset the `Notified` future to wait for another wakeup.
             notified.set(notify.notified());
         }
-        // Rebuild Vec<iovec>, so it's dropped
-        let _ = unsafe {
-            Vec::from_raw_parts(self.raw_bufs.as_ptr(), self.states.len(), self.orig_cap)
-        };
     }
 }