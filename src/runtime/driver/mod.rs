use crate::buf::fixed::FixedBuffers;
use crate::runtime::driver::op::{Completable, Lifecycle, MultiCQEFuture, Op, Updateable};
use io_uring::opcode::AsyncCancel;
use io_uring::{cqueue, squeue, IoUring};
use slab::Slab;
use std::cell::RefCell;
use std::os::unix::io::{AsRawFd, RawFd};
use std::rc::Rc;
use std::task::{Context, Poll};
use std::{io, mem};

pub(crate) use handle::*;

mod handle;
pub(crate) mod op;

pub(crate) struct Driver {
    /// In-flight operations
    ops: Ops,

    /// IoUring bindings
    uring: IoUring,

    /// Reference to the currently registered buffers.
    /// Ensures that the buffers are not dropped until
    /// after the io-uring runtime has terminated.
    fixed_buffers: Option<Rc<RefCell<dyn FixedBuffers>>>,
}

struct Ops {
    // When dropping the driver, all in-flight operations must have completed. This
    // type wraps the slab and ensures that, on drop, the slab is empty.
    lifecycle: Slab<op::Lifecycle>,

    /// Received but unserviced Op completions
    completions: Slab<op::Completion>,
}

impl Driver {
    pub(crate) fn new(b: &crate::Builder) -> io::Result<Driver> {
        let uring = b.urb.build(b.entries)?;

        Ok(Driver {
            ops: Ops::new(),
            uring,
            fixed_buffers: None,
        })
    }

    fn wait(&self) -> io::Result<usize> {
        self.uring.submit_and_wait(1)
    }

    // only used in tests rn
    #[allow(unused)]
    pub(super) fn num_operations(&self) -> usize {
        self.ops.lifecycle.len()
    }

    pub(crate) fn submit(&mut self) -> io::Result<()> {
        loop {
            match self.uring.submit() {
                Ok(_) => {
                    self.uring.submission().sync();
                    return Ok(());
                }
                Err(ref e) if e.raw_os_error() == Some(libc::EBUSY) => {
                    self.dispatch_completions();
                }
                Err(e) if e.raw_os_error() != Some(libc::EINTR) => {
                    return Err(e);
                }
                _ => continue,
            }
        }
    }

    pub(crate) fn dispatch_completions(&mut self) {
        let mut cq = self.uring.completion();
        cq.sync();

        for cqe in cq {
            if cqe.user_data() == u64::MAX {
                // Result of the cancellation action. There isn't anything we
                // need to do here. We must wait for the CQE for the operation
                // that was canceled.
                continue;
            }

            let index = cqe.user_data() as _;

            self.ops.complete(index, cqe);
        }
    }

    pub(crate) fn register_buffers(
        &mut self,
        buffers: Rc<RefCell<dyn FixedBuffers>>,
    ) -> io::Result<()> {
        self.uring
            .submitter()
            .register_buffers(buffers.borrow().iovecs())?;

        self.fixed_buffers = Some(buffers);
        Ok(())
    }

    pub(crate) fn unregister_buffers(
        &mut self,
        buffers: Rc<RefCell<dyn FixedBuffers>>,
    ) -> io::Result<()> {
        if let Some(currently_registered) = &self.fixed_buffers {
            if Rc::ptr_eq(&buffers, currently_registered) {
                self.uring.submitter().unregister_buffers()?;
                self.fixed_buffers = None;
                return Ok(());
            }
        }
        Err(io::Error::new(
            io::ErrorKind::Other,
            "fixed buffers are not currently registered",
        ))
    }

<<<<<<< HEAD
    pub(crate) fn register_buf_ring(
        &mut self,
        ring_addr: u64,
        ring_entries: u16,
        bgid: u16,
    ) -> io::Result<()> {
        self.uring
            .submitter()
            .register_buf_ring(ring_addr, ring_entries, bgid)?;

        // TODO should driver keep anything about the buf_ring?
        // Perhaps something that maps the bgid to a creator, given a bid coming from the cqe?
        // Or will the future that sent the command be able to convert the bid to a buffer pointer?
        // And what if the future is dropped?
        //self.fixed_buffers = Some(buffers);
        Ok(())
    }

    pub(crate) fn unregister_buf_ring(&mut self, bgid: u16) -> io::Result<()> {
        self.uring.submitter().unregister_buf_ring(bgid)?;

        Ok(())
=======
    pub(crate) fn submit_op_2(&mut self, sqe: squeue::Entry) -> usize {
        let index = self.ops.insert();

        // Configure the SQE
        let sqe = sqe.user_data(index as _);

        // Push the new operation
        while unsafe { self.uring.submission().push(&sqe).is_err() } {
            // If the submission queue is full, flush it to the kernel
            self.submit().expect("Internal error, failed to submit ops");
        }

        index
>>>>>>> a021be7e
    }

    pub(crate) fn submit_op<T, S, F>(
        &mut self,
        mut data: T,
        f: F,
        handle: WeakHandle,
    ) -> io::Result<Op<T, S>>
    where
        T: Completable,
        F: FnOnce(&mut T) -> squeue::Entry,
    {
        let index = self.ops.insert();

        // Configure the SQE
        let sqe = f(&mut data).user_data(index as _);

        // Create the operation
        let op = Op::new(handle, data, index);

        // Push the new operation
        while unsafe { self.uring.submission().push(&sqe).is_err() } {
            // If the submission queue is full, flush it to the kernel
            self.submit()?;
        }

        Ok(op)
    }

    pub(crate) fn remove_op<T, CqeType>(&mut self, op: &mut Op<T, CqeType>) {
        // Get the Op Lifecycle state from the driver
        let (lifecycle, completions) = match self.ops.get_mut(op.index()) {
            Some(val) => val,
            None => {
                // Op dropped after the driver
                return;
            }
        };

        match mem::replace(lifecycle, Lifecycle::Submitted) {
            Lifecycle::Submitted | Lifecycle::Waiting(_) => {
                *lifecycle = Lifecycle::Ignored(Box::new(op.take_data()));
            }
            Lifecycle::Completed(..) => {
                self.ops.remove(op.index());
            }
            Lifecycle::CompletionList(indices) => {
                // Deallocate list entries, recording if more CQE's are expected
                let more = {
                    let mut list = indices.into_list(completions);
                    cqueue::more(list.peek_end().unwrap().flags)
                    // Dropping list deallocates the list entries
                };
                if more {
                    // If more are expected, we have to keep the op around
                    *lifecycle = Lifecycle::Ignored(Box::new(op.take_data()));
                } else {
                    self.ops.remove(op.index());
                }
            }
            Lifecycle::Ignored(..) => unreachable!(),
        }
    }

    pub(crate) fn remove_op_2<T: 'static>(&mut self, index: usize, data: T) {
        // Get the Op Lifecycle state from the driver
        let (lifecycle, completions) = match self.ops.get_mut(index) {
            Some(val) => val,
            None => {
                // Op dropped after the driver
                return;
            }
        };

        match mem::replace(lifecycle, Lifecycle::Submitted) {
            Lifecycle::Submitted | Lifecycle::Waiting(_) => {
                *lifecycle = Lifecycle::Ignored(Box::new(data));
            }
            Lifecycle::Completed(..) => {
                self.ops.remove(index);
            }
            Lifecycle::CompletionList(indices) => {
                // Deallocate list entries, recording if more CQE's are expected
                let more = {
                    let mut list = indices.into_list(completions);
                    cqueue::more(list.peek_end().unwrap().flags)
                    // Dropping list deallocates the list entries
                };
                if more {
                    // If more are expected, we have to keep the op around
                    *lifecycle = Lifecycle::Ignored(Box::new(data));
                } else {
                    self.ops.remove(index);
                }
            }
            Lifecycle::Ignored(..) => unreachable!(),
        }
    }

    pub(crate) fn poll_op_2(&mut self, index: usize, cx: &mut Context<'_>) -> Poll<cqueue::Entry> {
        let (lifecycle, _) = self.ops.get_mut(index).expect("invalid internal state");

        match mem::replace(lifecycle, Lifecycle::Submitted) {
            Lifecycle::Submitted => {
                *lifecycle = Lifecycle::Waiting(cx.waker().clone());
                Poll::Pending
            }
            Lifecycle::Waiting(waker) if !waker.will_wake(cx.waker()) => {
                *lifecycle = Lifecycle::Waiting(cx.waker().clone());
                Poll::Pending
            }
            Lifecycle::Waiting(waker) => {
                *lifecycle = Lifecycle::Waiting(waker);
                Poll::Pending
            }
            Lifecycle::Ignored(..) => unreachable!(),
            Lifecycle::Completed(cqe) => {
                self.ops.remove(index);
                Poll::Ready(cqe)
            }
            Lifecycle::CompletionList(..) => {
                unreachable!("No `more` flag set for SingleCQE")
            }
        }
    }

    pub(crate) fn poll_op<T>(&mut self, op: &mut Op<T>, cx: &mut Context<'_>) -> Poll<T::Output>
    where
        T: Unpin + 'static + Completable,
    {
        let (lifecycle, _) = self
            .ops
            .get_mut(op.index())
            .expect("invalid internal state");

        match mem::replace(lifecycle, Lifecycle::Submitted) {
            Lifecycle::Submitted => {
                *lifecycle = Lifecycle::Waiting(cx.waker().clone());
                Poll::Pending
            }
            Lifecycle::Waiting(waker) if !waker.will_wake(cx.waker()) => {
                *lifecycle = Lifecycle::Waiting(cx.waker().clone());
                Poll::Pending
            }
            Lifecycle::Waiting(waker) => {
                *lifecycle = Lifecycle::Waiting(waker);
                Poll::Pending
            }
            Lifecycle::Ignored(..) => unreachable!(),
            Lifecycle::Completed(cqe) => {
                self.ops.remove(op.index());
                Poll::Ready(op.take_data().unwrap().complete(cqe.into()))
            }
            Lifecycle::CompletionList(..) => {
                unreachable!("No `more` flag set for SingleCQE")
            }
        }
    }

    pub(crate) fn poll_multishot_op<T>(
        &mut self,
        op: &mut Op<T, MultiCQEFuture>,
        cx: &mut Context<'_>,
    ) -> Poll<T::Output>
    where
        T: Unpin + 'static + Completable + Updateable,
    {
        let (lifecycle, completions) = self
            .ops
            .get_mut(op.index())
            .expect("invalid internal state");

        match mem::replace(lifecycle, Lifecycle::Submitted) {
            Lifecycle::Submitted => {
                *lifecycle = Lifecycle::Waiting(cx.waker().clone());
                Poll::Pending
            }
            Lifecycle::Waiting(waker) if !waker.will_wake(cx.waker()) => {
                *lifecycle = Lifecycle::Waiting(cx.waker().clone());
                Poll::Pending
            }
            Lifecycle::Waiting(waker) => {
                *lifecycle = Lifecycle::Waiting(waker);
                Poll::Pending
            }
            Lifecycle::Ignored(..) => unreachable!(),
            Lifecycle::Completed(cqe) => {
                // This is possible. We may have previously polled a CompletionList,
                // and the final CQE registered as Completed
                self.ops.remove(op.index());
                Poll::Ready(op.take_data().unwrap().complete(cqe.into()))
            }
            Lifecycle::CompletionList(indices) => {
                let mut data = op.take_data().unwrap();
                let mut status = Poll::Pending;
                // Consume the CqeResult list, calling update on the Op on all Cqe's flagged `more`
                // If the final Cqe is present, clean up and return Poll::Ready
                for cqe in indices.into_list(completions) {
                    if cqueue::more(cqe.flags) {
                        data.update(cqe);
                    } else {
                        status = Poll::Ready(cqe);
                        break;
                    }
                }
                match status {
                    Poll::Pending => {
                        // We need more CQE's. Restore the op state
                        op.insert_data(data);
                        *lifecycle = Lifecycle::Waiting(cx.waker().clone());
                        Poll::Pending
                    }
                    Poll::Ready(cqe) => {
                        self.ops.remove(op.index());
                        Poll::Ready(data.complete(cqe))
                    }
                }
            }
        }
    }
}

impl AsRawFd for Driver {
    fn as_raw_fd(&self) -> RawFd {
        self.uring.as_raw_fd()
    }
}

/// Drop the driver, cancelling any in-progress ops and waiting for them to terminate.
///
/// This first cancels all ops and then waits for them to be moved to the completed lifecycle phase.
///
/// It is possible for this to be run without previously dropping the runtime, but this should only
/// be possible in the case of [`std::process::exit`].
///
/// This depends on us knowing when ops are completed and done firing.
/// When multishot ops are added (support exists but none are implemented), a way to know if such
/// an op is finished MUST be added, otherwise our shutdown process is unsound.
impl Drop for Driver {
    fn drop(&mut self) {
        // get all ops in flight for cancellation
        while !self.uring.submission().is_empty() {
            self.submit().expect("Internal error when dropping driver");
        }

        // Pre-determine what to cancel
        // After this pass, all LifeCycles will be marked either as Completed or Ignored, as appropriate
        for (_, cycle) in self.ops.lifecycle.iter_mut() {
            match std::mem::replace(cycle, Lifecycle::Ignored(Box::new(()))) {
                lc @ Lifecycle::Completed(_) => {
                    // don't cancel completed items
                    *cycle = lc;
                }

                Lifecycle::CompletionList(indices) => {
                    let mut list = indices.clone().into_list(&mut self.ops.completions);
                    if !io_uring::cqueue::more(list.peek_end().unwrap().flags) {
                        // This op is complete. Replace with a null Completed entry
                        // safety: zeroed memory is entirely valid with this underlying
                        // representation
                        *cycle = Lifecycle::Completed(unsafe { mem::zeroed() });
                    }
                }

                _ => {
                    // All other states need cancelling.
                    // The mem::replace means these are now marked Ignored.
                }
            }
        }

        // Submit cancellation for all ops marked Ignored
        for (id, cycle) in self.ops.lifecycle.iter_mut() {
            if let Lifecycle::Ignored(..) = cycle {
                unsafe {
                    while self
                        .uring
                        .submission()
                        .push(&AsyncCancel::new(id as u64).build().user_data(u64::MAX))
                        .is_err()
                    {
                        self.uring
                            .submit_and_wait(1)
                            .expect("Internal error when dropping driver");
                    }
                }
            }
        }

        // Wait until all Lifetimes have been removed from the slab.
        //
        // Ignored entries will be removed from the Lifecycle slab
        // by the complete logic called by `tick()`
        //
        // Completed Entries are removed here directly
        let mut id = 0;
        loop {
            if self.ops.lifecycle.is_empty() {
                break;
            }
            // Cycles are either all ignored or complete
            // If there is at least one Ignored still to process, call wait
            match self.ops.lifecycle.get(id) {
                Some(Lifecycle::Ignored(..)) => {
                    // If waiting fails, ignore the error. The wait will be attempted
                    // again on the next loop.
                    let _ = self.wait();
                    self.dispatch_completions();
                }

                Some(_) => {
                    // Remove Completed entries
                    let _ = self.ops.lifecycle.remove(id);
                    id += 1;
                }

                None => {
                    id += 1;
                }
            }
        }
    }
}

impl Ops {
    fn new() -> Ops {
        Ops {
            lifecycle: Slab::with_capacity(64),
            completions: Slab::with_capacity(64),
        }
    }

    fn get_mut(&mut self, index: usize) -> Option<(&mut op::Lifecycle, &mut Slab<op::Completion>)> {
        let completions = &mut self.completions;
        self.lifecycle
            .get_mut(index)
            .map(|lifecycle| (lifecycle, completions))
    }

    // Insert a new operation
    fn insert(&mut self) -> usize {
        self.lifecycle.insert(op::Lifecycle::Submitted)
    }

    // Remove an operation
    fn remove(&mut self, index: usize) {
        self.lifecycle.remove(index);
    }

    fn complete(&mut self, index: usize, cqe: cqueue::Entry) {
        let completions = &mut self.completions;
        if self.lifecycle[index].complete(completions, cqe) {
            self.lifecycle.remove(index);
        }
    }
}

impl Drop for Ops {
    fn drop(&mut self) {
        assert!(self
            .lifecycle
            .iter()
            .all(|(_, cycle)| matches!(cycle, Lifecycle::Completed(_))))
    }
}

#[cfg(test)]
mod test {
    use std::rc::Rc;

    use crate::runtime::driver::op::{Completable, CqeResult, Op};
    use crate::runtime::CONTEXT;
    use tokio_test::{assert_pending, assert_ready, task};

    use super::*;

    #[derive(Debug)]
    pub(crate) struct Completion {
        result: io::Result<u32>,
        flags: u32,
        data: Rc<()>,
    }

    impl Completable for Rc<()> {
        type Output = Completion;

        fn complete(self, cqe: CqeResult) -> Self::Output {
            Completion {
                result: cqe.result,
                flags: cqe.flags,
                data: self.clone(),
            }
        }
    }

    #[test]
    fn op_stays_in_slab_on_drop() {
        let (op, data) = init();
        drop(op);

        assert_eq!(2, Rc::strong_count(&data));

        assert_eq!(1, num_operations());
        release();
    }

    #[test]
    fn poll_op_once() {
        let (op, data) = init();
        let mut op = task::spawn(op);
        assert_pending!(op.poll());
        assert_eq!(2, Rc::strong_count(&data));

        complete(&op);
        assert_eq!(1, num_operations());
        assert_eq!(2, Rc::strong_count(&data));

        assert!(op.is_woken());
        let Completion {
            result,
            flags,
            data: d,
        } = assert_ready!(op.poll());
        assert_eq!(2, Rc::strong_count(&data));
        assert_eq!(0, result.unwrap());
        assert_eq!(0, flags);

        drop(d);
        assert_eq!(1, Rc::strong_count(&data));

        drop(op);
        assert_eq!(0, num_operations());

        release();
    }

    #[test]
    fn poll_op_twice() {
        {
            let (op, ..) = init();
            let mut op = task::spawn(op);
            assert_pending!(op.poll());
            assert_pending!(op.poll());

            complete(&op);

            assert!(op.is_woken());
            let Completion { result, flags, .. } = assert_ready!(op.poll());
            assert_eq!(0, result.unwrap());
            assert_eq!(0, flags);
        }

        release();
    }

    #[test]
    fn poll_change_task() {
        {
            let (op, ..) = init();
            let mut op = task::spawn(op);
            assert_pending!(op.poll());

            let op = op.into_inner();
            let mut op = task::spawn(op);
            assert_pending!(op.poll());

            complete(&op);

            assert!(op.is_woken());
            let Completion { result, flags, .. } = assert_ready!(op.poll());
            assert_eq!(0, result.unwrap());
            assert_eq!(0, flags);
        }

        release();
    }

    #[test]
    fn complete_before_poll() {
        let (op, data) = init();
        let mut op = task::spawn(op);
        complete(&op);
        assert_eq!(1, num_operations());
        assert_eq!(2, Rc::strong_count(&data));

        let Completion { result, flags, .. } = assert_ready!(op.poll());
        assert_eq!(0, result.unwrap());
        assert_eq!(0, flags);

        drop(op);
        assert_eq!(0, num_operations());

        release();
    }

    #[test]
    fn complete_after_drop() {
        let (op, data) = init();
        let index = op.index();
        drop(op);

        assert_eq!(2, Rc::strong_count(&data));

        assert_eq!(1, num_operations());

        CONTEXT.with(|cx| {
            cx.handle()
                .unwrap()
                .inner
                .borrow_mut()
                .ops
                .complete(index, unsafe { mem::zeroed() })
        });

        assert_eq!(1, Rc::strong_count(&data));
        assert_eq!(0, num_operations());

        release();
    }

    fn init() -> (Op<Rc<()>>, Rc<()>) {
        let driver = Driver::new(&crate::builder()).unwrap();
        let data = Rc::new(());

        let op = CONTEXT.with(|cx| {
            cx.set_handle(driver.into());

            let driver = cx.handle().unwrap();

            let index = driver.inner.borrow_mut().ops.insert();

            Op::new((&driver).into(), data.clone(), index)
        });

        (op, data)
    }

    fn num_operations() -> usize {
        CONTEXT.with(|cx| cx.handle().unwrap().inner.borrow().num_operations())
    }

    fn complete(op: &Op<Rc<()>>) {
        let cqe = unsafe { mem::zeroed() };

        CONTEXT.with(|cx| {
            let driver = cx.handle().unwrap();

            driver.inner.borrow_mut().ops.complete(op.index(), cqe);
        });
    }

    fn release() {
        CONTEXT.with(|cx| {
            let driver = cx.handle().unwrap();

            driver.inner.borrow_mut().ops.lifecycle.clear();
            driver.inner.borrow_mut().ops.completions.clear();

            cx.unset_driver();
        });
    }
}<|MERGE_RESOLUTION|>--- conflicted
+++ resolved
@@ -122,7 +122,6 @@
         ))
     }
 
-<<<<<<< HEAD
     pub(crate) fn register_buf_ring(
         &mut self,
         ring_addr: u64,
@@ -145,7 +144,8 @@
         self.uring.submitter().unregister_buf_ring(bgid)?;
 
         Ok(())
-=======
+    }
+
     pub(crate) fn submit_op_2(&mut self, sqe: squeue::Entry) -> usize {
         let index = self.ops.insert();
 
@@ -159,7 +159,6 @@
         }
 
         index
->>>>>>> a021be7e
     }
 
     pub(crate) fn submit_op<T, S, F>(
