--- conflicted
+++ resolved
@@ -57,7 +57,6 @@
     pub(crate) async fn read<T: IoBufMut>(&self, buf: T) -> crate::BufResult<usize, T> {
         let op = Op::read_at(&self.fd, buf, 0).unwrap();
         op.await
-<<<<<<< HEAD
     }
 
     pub(crate) async fn read_bg<G>(&self, buf_group: G) -> io::Result<BufX<G>>
@@ -67,8 +66,6 @@
         let op = Op::read_at_bg(&self.fd, 0, buf_group).unwrap();
         // TODO resolve where the Ok is added.
         Ok(op.await)
-=======
->>>>>>> 2297ed75
     }
 
     pub(crate) async fn recv_from<T: IoBufMut>(
