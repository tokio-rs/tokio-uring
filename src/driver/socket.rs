--- conflicted
+++ resolved
@@ -1,10 +1,6 @@
 use crate::{
-<<<<<<< HEAD
     buf::fixed::FixedBuf,
-    buf::{IoBuf, IoBufMut, Slice},
-=======
     buf::{BoundedBuf, BoundedBufMut, IoBuf, Slice},
->>>>>>> b1ca3aa5
     driver::{Op, SharedFd},
 };
 use std::{
@@ -49,14 +45,14 @@
         op.await
     }
 
-<<<<<<< HEAD
     pub(crate) async fn write_fixed(
         &self,
         buf: Slice<FixedBuf>,
     ) -> crate::BufResult<usize, Slice<FixedBuf>> {
         let op = Op::write_fixed_at(&self.fd, buf, 0).unwrap();
         op.await
-=======
+    }
+
     pub async fn write_all<T: BoundedBuf>(&self, buf: T) -> crate::BufResult<(), T> {
         let orig_bounds = buf.bounds();
         let (res, buf) = self.write_all_slice(buf.slice_full()).await;
@@ -89,7 +85,6 @@
         }
 
         (Ok(()), buf.into_inner())
->>>>>>> b1ca3aa5
     }
 
     pub async fn writev<T: IoBuf>(&self, buf: Vec<T>) -> crate::BufResult<usize, Vec<T>> {
@@ -116,7 +111,6 @@
         op.await
     }
 
-<<<<<<< HEAD
     pub(crate) async fn read_fixed(
         &self,
         buf: Slice<FixedBuf>,
@@ -125,10 +119,7 @@
         op.await
     }
 
-    pub(crate) async fn recv_from<T: IoBufMut>(
-=======
     pub(crate) async fn recv_from<T: BoundedBufMut>(
->>>>>>> b1ca3aa5
         &self,
         buf: T,
     ) -> crate::BufResult<(usize, SocketAddr), T> {
