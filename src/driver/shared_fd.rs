--- conflicted
+++ resolved
@@ -1,4 +1,4 @@
-use crate::driver::{op, Close, Op};
+use crate::driver::{Close, Op};
 use crate::future::poll_fn;
 
 use std::cell::RefCell;
@@ -37,7 +37,7 @@
     Waiting(Option<Waker>),
 
     /// The FD is closing
-    Closing(io::Result<Op<Close, op::Fallible>>),
+    Closing(Op<Close>),
 
     /// The FD is fully closed
     Closed,
@@ -93,9 +93,6 @@
         let state = RefCell::get_mut(&mut self.state);
 
         // Submit a close operation
-<<<<<<< HEAD
-        *state = State::Closing(Op::close(self.fd));
-=======
         // If either:
         //  - runtime has already closed, or
         //  - submitting the Close operation fails
@@ -121,7 +118,6 @@
                 State::Closed
             }
         };
->>>>>>> 65c60603
     }
 
     /// Completes when the FD has been closed.
@@ -150,13 +146,8 @@
                     *state = State::Waiting(Some(cx.waker().clone()));
                     Poll::Pending
                 }
-                State::Closing(op) => {
-                    let r = match op {
-                        Ok(mut op) => {
-                            ready!(Pin::new(&mut op).poll(cx))
-                        }
-                        Err(e) => Err(e),
-                    };
+                State::Closing(mut op) => {
+                    let r = ready!(Pin::new(&mut op).poll(cx));
                     *state = State::Closed;
                     Poll::Ready(r)
                 }
