mod accept;

mod close;
pub(crate) use close::Close;

mod connect;

mod fsync;

mod op;
pub(crate) use op::Op;

mod open;

mod read;

mod readv;

mod recv_from;

mod rename_at;

mod send_to;

mod shared_fd;
pub(crate) use shared_fd::SharedFd;

<<<<<<< HEAD
mod mkdir_at;
=======
mod socket;
pub(crate) use socket::Socket;
>>>>>>> 587c9c3b

mod unlink_at;

mod util;

mod write;

mod writev;

use io_uring::{cqueue, IoUring};
use scoped_tls::scoped_thread_local;
use slab::Slab;
use std::cell::RefCell;
use std::io;
use std::os::unix::io::{AsRawFd, RawFd};
use std::rc::Rc;

pub(crate) struct Driver {
    inner: Handle,
}

type Handle = Rc<RefCell<Inner>>;

pub(crate) struct Inner {
    /// In-flight operations
    ops: Ops,

    /// IoUring bindings
    pub(crate) uring: IoUring,
}

// When dropping the driver, all in-flight operations must have completed. This
// type wraps the slab and ensures that, on drop, the slab is empty.
struct Ops(Slab<op::Lifecycle>);

scoped_thread_local!(pub(crate) static CURRENT: Rc<RefCell<Inner>>);

impl Driver {
    pub(crate) fn new() -> io::Result<Driver> {
        let uring = IoUring::new(256)?;

        let inner = Rc::new(RefCell::new(Inner {
            ops: Ops::new(),
            uring,
        }));

        Ok(Driver { inner })
    }

    /// Enter the driver context. This enables using uring types.
    pub(crate) fn with<R>(&self, f: impl FnOnce() -> R) -> R {
        CURRENT.set(&self.inner, f)
    }

    pub(crate) fn tick(&self) {
        let mut inner = self.inner.borrow_mut();
        inner.tick();
    }

    fn wait(&self) -> io::Result<usize> {
        let mut inner = self.inner.borrow_mut();
        let inner = &mut *inner;

        inner.uring.submit_and_wait(1)
    }

    fn num_operations(&self) -> usize {
        let inner = self.inner.borrow();
        inner.ops.0.len()
    }
}

impl Inner {
    fn tick(&mut self) {
        let mut cq = self.uring.completion();
        cq.sync();

        for cqe in cq {
            if cqe.user_data() == u64::MAX {
                // Result of the cancellation action. There isn't anything we
                // need to do here. We must wait for the CQE for the operation
                // that was canceled.
                continue;
            }

            let index = cqe.user_data() as _;

            self.ops.complete(index, resultify(&cqe), cqe.flags());
        }
    }

    pub(crate) fn submit(&mut self) -> io::Result<()> {
        loop {
            match self.uring.submit() {
                Ok(_) => {
                    self.uring.submission().sync();
                    return Ok(());
                }
                Err(ref e) if e.raw_os_error() == Some(libc::EBUSY) => {
                    self.tick();
                }
                Err(e) => {
                    return Err(e);
                }
            }
        }
    }
}

impl AsRawFd for Driver {
    fn as_raw_fd(&self) -> RawFd {
        self.inner.borrow().uring.as_raw_fd()
    }
}

impl Drop for Driver {
    fn drop(&mut self) {
        while self.num_operations() > 0 {
            // If waiting fails, ignore the error. The wait will be attempted
            // again on the next loop.
            let _ = self.wait().unwrap();
            self.tick();
        }
    }
}

impl Ops {
    fn new() -> Ops {
        Ops(Slab::with_capacity(64))
    }

    fn get_mut(&mut self, index: usize) -> Option<&mut op::Lifecycle> {
        self.0.get_mut(index)
    }

    // Insert a new operation
    fn insert(&mut self) -> usize {
        self.0.insert(op::Lifecycle::Submitted)
    }

    // Remove an operation
    fn remove(&mut self, index: usize) {
        self.0.remove(index);
    }

    fn complete(&mut self, index: usize, result: io::Result<u32>, flags: u32) {
        if self.0[index].complete(result, flags) {
            self.0.remove(index);
        }
    }
}

impl Drop for Ops {
    fn drop(&mut self) {
        assert!(self.0.is_empty());
    }
}

fn resultify(cqe: &cqueue::Entry) -> io::Result<u32> {
    let res = cqe.result();

    if res >= 0 {
        Ok(res as u32)
    } else {
        Err(io::Error::from_raw_os_error(-res))
    }
}<|MERGE_RESOLUTION|>--- conflicted
+++ resolved
@@ -25,12 +25,10 @@
 mod shared_fd;
 pub(crate) use shared_fd::SharedFd;
 
-<<<<<<< HEAD
 mod mkdir_at;
-=======
+
 mod socket;
 pub(crate) use socket::Socket;
->>>>>>> 587c9c3b
 
 mod unlink_at;
 
