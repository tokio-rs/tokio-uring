use std::future::Future;
use std::io;
use std::marker::PhantomData;
use std::pin::Pin;
use std::task::{Context, Poll, Waker};

use io_uring::{cqueue, squeue};

mod slab_list;

use slab::Slab;
use slab_list::{SlabListEntry, SlabListIndices};

use crate::driver;
use crate::runtime::CONTEXT;
use crate::util::PhantomUnsendUnsync;

/// A SlabList is used to hold unserved completions.
///
/// This is relevant to multi-completion Operations,
/// which require an unknown number of CQE events to be
/// captured before completion.
pub(crate) type Completion = SlabListEntry<CqeResult>;
<<<<<<< HEAD

/// In-flight operation
pub(crate) struct Op<T: 'static, CqeType = SingleCQE> {
    // Driver running the operation
    pub(super) driver: Rc<RefCell<driver::Inner>>,
=======
>>>>>>> ecaaa3e5

/// In-flight operation
pub(crate) struct Op<T: 'static, CqeType = SingleCQE> {
    // Operation index in the slab
    pub(super) index: usize,

    // Per-operation data
    data: Option<T>,

    // CqeType marker
    _cqe_type: PhantomData<CqeType>,
<<<<<<< HEAD
=======

    // Make !Send + !Sync
    _phantom: PhantomUnsendUnsync,
>>>>>>> ecaaa3e5
}

/// A Marker for Ops which expect only a single completion event
pub(crate) struct SingleCQE;

<<<<<<< HEAD
/// A Marker for Operations will process multiple completion events,
/// which combined resolve to a single Future value
pub(crate) struct MultiCQEFuture;

pub(crate) trait Completable {
    type Output;
    fn complete(self, cqe: CqeResult) -> Self::Output;
}

pub(crate) trait Updateable: Completable {
    fn update(&mut self, cqe: &CqeResult);
=======
pub(crate) trait Completable {
    type Output;
    fn complete(self, cqe: CqeResult) -> Self::Output;
>>>>>>> ecaaa3e5
}

pub(crate) enum Lifecycle {
    /// The operation has been submitted to uring and is currently in-flight
    Submitted,

    /// The submitter is waiting for the completion of the operation
    Waiting(Waker),

    /// The submitter no longer has interest in the operation result. The state
    /// must be passed to the driver and held until the operation completes.
    Ignored(Box<dyn std::any::Any>),

    /// The operation has completed with a single cqe result
    Completed(CqeResult),

    /// One or more completion results have been recieved
    /// This holds the indices uniquely identifying the list within the slab
    CompletionList(SlabListIndices),
}

/// A single CQE entry
pub(crate) struct CqeResult {
    pub(crate) result: io::Result<u32>,
    pub(crate) flags: u32,
}

impl From<cqueue::Entry> for CqeResult {
    fn from(cqe: cqueue::Entry) -> Self {
        let res = cqe.result();
        let flags = cqe.flags();
        let result = if res >= 0 {
            Ok(res as u32)
        } else {
            Err(io::Error::from_raw_os_error(-res))
        };
        CqeResult { result, flags }
    }
}

impl<T, CqeType> Op<T, CqeType>
where
    T: Completable,
{
    /// Create a new operation
<<<<<<< HEAD
    fn new(data: T, inner: &mut driver::Inner, inner_rc: &Rc<RefCell<driver::Inner>>) -> Self {
=======
    fn new(data: T, inner: &mut driver::Driver) -> Self {
>>>>>>> ecaaa3e5
        Op {
            index: inner.ops.insert(),
            data: Some(data),
            _cqe_type: PhantomData,
<<<<<<< HEAD
=======
            _phantom: PhantomData,
>>>>>>> ecaaa3e5
        }
    }

    /// Submit an operation to uring.
    ///
    /// `state` is stored during the operation tracking any state submitted to
    /// the kernel.
    pub(super) fn submit_with<F>(data: T, f: F) -> io::Result<Self>
    where
        F: FnOnce(&mut T) -> squeue::Entry,
    {
        CONTEXT.with(|cx| {
            cx.with_driver_mut(|driver| {
                // Create the operation
                let mut op = Op::new(data, driver);

                // Configure the SQE
                let sqe = f(op.data.as_mut().unwrap()).user_data(op.index as _);

                // Push the new operation
                while unsafe { driver.uring.submission().push(&sqe).is_err() } {
                    // If the submission queue is full, flush it to the kernel
                    driver.submit()?;
                }

                Ok(op)
            })
        })
    }

    /// Try submitting an operation to uring
    pub(super) fn try_submit_with<F>(data: T, f: F) -> io::Result<Self>
    where
        F: FnOnce(&mut T) -> squeue::Entry,
    {
        if CONTEXT.with(|cx| cx.is_set()) {
            Op::submit_with(data, f)
        } else {
            Err(io::ErrorKind::Other.into())
        }
    }
}

impl<T> Future for Op<T, SingleCQE>
where
    T: Unpin + 'static + Completable,
{
    type Output = T::Output;

    fn poll(mut self: Pin<&mut Self>, cx: &mut Context<'_>) -> Poll<Self::Output> {
        use std::mem;

        let me = &mut *self;
<<<<<<< HEAD
        let mut inner = me.driver.borrow_mut();
        let lifecycle = inner
            .ops
            .get_mut(me.index)
            .expect("invalid internal state")
            .0;

        match mem::replace(lifecycle, Lifecycle::Submitted) {
            Lifecycle::Submitted => {
                *lifecycle = Lifecycle::Waiting(cx.waker().clone());
                Poll::Pending
            }
            Lifecycle::Waiting(waker) if !waker.will_wake(cx.waker()) => {
                *lifecycle = Lifecycle::Waiting(cx.waker().clone());
                Poll::Pending
            }
            Lifecycle::Waiting(waker) => {
                *lifecycle = Lifecycle::Waiting(waker);
                Poll::Pending
            }
            Lifecycle::Ignored(..) => unreachable!(),
            Lifecycle::Completed(cqe) => {
                inner.ops.remove(me.index);
                me.index = usize::MAX;
                Poll::Ready(me.data.take().unwrap().complete(cqe))
            }
            Lifecycle::CompletionList(..) => {
                unreachable!()
            }
        }
    }
}

impl<T> Future for Op<T, MultiCQEFuture>
where
    T: Unpin + 'static + Completable + Updateable,
{
    type Output = T::Output;

    fn poll(mut self: Pin<&mut Self>, cx: &mut Context<'_>) -> Poll<Self::Output> {
        use std::mem;

        let me = &mut *self;
        let mut inner = me.driver.borrow_mut();
        let (lifecycle, completions) = inner.ops.get_mut(me.index).expect("invalid internal state");

        match mem::replace(lifecycle, Lifecycle::Submitted) {
            Lifecycle::Submitted => {
                *lifecycle = Lifecycle::Waiting(cx.waker().clone());
                Poll::Pending
            }
            Lifecycle::Waiting(waker) if !waker.will_wake(cx.waker()) => {
                *lifecycle = Lifecycle::Waiting(cx.waker().clone());
                Poll::Pending
            }
            Lifecycle::Waiting(waker) => {
                *lifecycle = Lifecycle::Waiting(waker);
                Poll::Pending
            }
            Lifecycle::Ignored(..) => unreachable!(),
            Lifecycle::Completed(cqe) => {
                // This is possible. We may have previously polled a CompletionList,
                // and the final CQE is enqueued as a Completed
                inner.ops.remove(me.index);
                me.index = usize::MAX;
                Poll::Ready(me.data.take().unwrap().complete(cqe))
            }
            Lifecycle::CompletionList(indices) => {
                let mut data = me.data.take().unwrap();

                let last = indices.into_list(completions).find(|cqe| {
                    let more = io_uring::cqueue::more(cqe.flags);
                    if more {
                        data.update(cqe);
                    }
                    !more
                });

                if let Some(cqe) = last {
                    inner.ops.remove(me.index);
                    me.index = usize::MAX;
                    Poll::Ready(data.complete(cqe))
                } else {
                    // We need more CQE's. Restore the op state
                    let _ = me.data.insert(data);
                    *lifecycle = Lifecycle::Waiting(cx.waker().clone());
                    Poll::Pending
                }
            }
        }
    }
}

impl<T, CqeType> Drop for Op<T, CqeType> {
    fn drop(&mut self) {
        use std::mem;

        let mut inner = self.driver.borrow_mut();
        let (lifecycle, completions) = match inner.ops.get_mut(self.index) {
            Some(val) => val,
            None => return,
        };

        match mem::replace(lifecycle, Lifecycle::Submitted) {
            Lifecycle::Submitted | Lifecycle::Waiting(_) => {
                *lifecycle = Lifecycle::Ignored(Box::new(self.data.take()));
            }
            Lifecycle::Completed(..) => {
                inner.ops.remove(self.index);
            }
            Lifecycle::CompletionList(indices) => {
                // Deallocate list entries, recording if the more CQE's are expected
                let more = {
                    let mut list = indices.into_list(completions);
                    io_uring::cqueue::more(list.peek_end().unwrap().flags)
                    // Dropping list dealloctes the list entries
                };
                if more {
                    // If more are expected, we have to keep the op around
                    *lifecycle = Lifecycle::Ignored(Box::new(self.data.take()));
                } else {
                    inner.ops.remove(self.index);
                }
            }
            Lifecycle::Ignored(..) => unreachable!(),
        }
=======

        CONTEXT.with(|runtime_context| {
            runtime_context.with_driver_mut(|driver| {
                let (lifecycle, _) = driver
                    .ops
                    .get_mut(me.index)
                    .expect("invalid internal state");

                match mem::replace(lifecycle, Lifecycle::Submitted) {
                    Lifecycle::Submitted => {
                        *lifecycle = Lifecycle::Waiting(cx.waker().clone());
                        Poll::Pending
                    }
                    Lifecycle::Waiting(waker) if !waker.will_wake(cx.waker()) => {
                        *lifecycle = Lifecycle::Waiting(cx.waker().clone());
                        Poll::Pending
                    }
                    Lifecycle::Waiting(waker) => {
                        *lifecycle = Lifecycle::Waiting(waker);
                        Poll::Pending
                    }
                    Lifecycle::Ignored(..) => unreachable!(),
                    Lifecycle::Completed(cqe) => {
                        driver.ops.remove(me.index);
                        me.index = usize::MAX;
                        Poll::Ready(me.data.take().unwrap().complete(cqe))
                    }
                    Lifecycle::CompletionList(..) => {
                        unreachable!("No `more` flag set for SingleCQE")
                    }
                }
            })
        })
    }
}

/// The operation may have pending cqe's not yet processed.
/// To manage this, the lifecycle associated with the Op may if required
/// be placed in LifeCycle::Ignored state to handle cqe's which arrive after
/// the Op has been dropped.
impl<T, CqeType> Drop for Op<T, CqeType> {
    fn drop(&mut self) {
        use std::mem;

        CONTEXT.with(|runtime_context| {
            runtime_context.with_driver_mut(|driver| {
                // Get the Op Lifecycle state from the driver
                let (lifecycle, completions) = match driver.ops.get_mut(self.index) {
                    Some(val) => val,
                    None => {
                        // Op dropped after the driver
                        return;
                    }
                };

                match mem::replace(lifecycle, Lifecycle::Submitted) {
                    Lifecycle::Submitted | Lifecycle::Waiting(_) => {
                        *lifecycle = Lifecycle::Ignored(Box::new(self.data.take()));
                    }
                    Lifecycle::Completed(..) => {
                        driver.ops.remove(self.index);
                    }
                    Lifecycle::CompletionList(indices) => {
                        // Deallocate list entries, recording if more CQE's are expected
                        let more = {
                            let mut list = indices.into_list(completions);
                            io_uring::cqueue::more(list.peek_end().unwrap().flags)
                            // Dropping list deallocates the list entries
                        };
                        if more {
                            // If more are expected, we have to keep the op around
                            *lifecycle = Lifecycle::Ignored(Box::new(self.data.take()));
                        } else {
                            driver.ops.remove(self.index);
                        }
                    }
                    Lifecycle::Ignored(..) => unreachable!(),
                }
            })
        })
>>>>>>> ecaaa3e5
    }
}

impl Lifecycle {
    pub(super) fn complete(&mut self, completions: &mut Slab<Completion>, cqe: CqeResult) -> bool {
        use std::mem;

        match mem::replace(self, Lifecycle::Submitted) {
            x @ Lifecycle::Submitted | x @ Lifecycle::Waiting(..) => {
                if io_uring::cqueue::more(cqe.flags) {
                    let mut list = SlabListIndices::new().into_list(completions);
                    list.push(cqe);
                    *self = Lifecycle::CompletionList(list.into_indices());
                } else {
                    *self = Lifecycle::Completed(cqe);
                }
                if let Lifecycle::Waiting(waker) = x {
<<<<<<< HEAD
=======
                    // waker is woken to notify cqe has arrived
                    // Note: Maybe defer calling until cqe with !`more` flag set?
>>>>>>> ecaaa3e5
                    waker.wake();
                }
                false
            }
<<<<<<< HEAD
            lifecycle @ Lifecycle::Ignored(..) => {
                // We must check if any more CQEs are expected before dropping
                if io_uring::cqueue::more(cqe.flags) {
                    *self = lifecycle;
                    false
                } else {
                    true
                }
            }
            Lifecycle::Completed(..) => {
                // To construct Lifecycle::Completed, a CQE without MORE was received
                // we shouldn't be receiving another.
                unreachable!("invalid operation state")
            }
            Lifecycle::CompletionList(indices) => {
=======

            lifecycle @ Lifecycle::Ignored(..) => {
                if io_uring::cqueue::more(cqe.flags) {
                    // Not yet complete. The Op has been dropped, so we can drop the CQE
                    // but we must keep the lifecycle alive until no more CQE's expected
                    *self = lifecycle;
                    false
                } else {
                    // This Op has completed, we can drop
                    true
                }
            }

            Lifecycle::Completed(..) => {
                // Completions with more flag set go straight onto the slab,
                // and are handled in Lifecycle::CompletionList.
                // To construct Lifecycle::Completed, a CQE with `more` flag unset was received
                // we shouldn't be receiving another.
                unreachable!("invalid operation state")
            }

            Lifecycle::CompletionList(indices) => {
                // A completion list may contain CQE's with and without `more` flag set.
                // Only the final one may have `more` unset, although we don't check.
>>>>>>> ecaaa3e5
                let mut list = indices.into_list(completions);
                list.push(cqe);
                *self = Lifecycle::CompletionList(list.into_indices());
                false
            }
        }
    }
}

#[cfg(test)]
mod test {
    use std::rc::Rc;

    use tokio_test::{assert_pending, assert_ready, task};

    use super::*;

    #[derive(Debug)]
    pub(crate) struct Completion {
        result: io::Result<u32>,
        flags: u32,
        data: Rc<()>,
    }

    impl Completable for Rc<()> {
        type Output = Completion;

        fn complete(self, cqe: CqeResult) -> Self::Output {
            Completion {
                result: cqe.result,
                flags: cqe.flags,
                data: self.clone(),
            }
        }
    }

    #[test]
    fn op_stays_in_slab_on_drop() {
        let (op, data) = init();
        drop(op);

        assert_eq!(2, Rc::strong_count(&data));

        assert_eq!(1, num_operations());
        release();
    }

    #[test]
    fn poll_op_once() {
        let (op, data) = init();
        let mut op = task::spawn(op);
        assert_pending!(op.poll());
        assert_eq!(2, Rc::strong_count(&data));

        complete(&op, Ok(1));
        assert_eq!(1, num_operations());
        assert_eq!(2, Rc::strong_count(&data));

        assert!(op.is_woken());
        let Completion {
            result,
            flags,
            data: d,
        } = assert_ready!(op.poll());
        assert_eq!(2, Rc::strong_count(&data));
        assert_eq!(1, result.unwrap());
        assert_eq!(0, flags);

        drop(d);
        assert_eq!(1, Rc::strong_count(&data));

        drop(op);
        assert_eq!(0, num_operations());

        release();
    }

    #[test]
    fn poll_op_twice() {
        {
            let (op, ..) = init();
            let mut op = task::spawn(op);
            assert_pending!(op.poll());
            assert_pending!(op.poll());

            complete(&op, Ok(1));

            assert!(op.is_woken());
            let Completion { result, flags, .. } = assert_ready!(op.poll());
            assert_eq!(1, result.unwrap());
            assert_eq!(0, flags);
        }

        release();
    }

    #[test]
    fn poll_change_task() {
        {
            let (op, ..) = init();
            let mut op = task::spawn(op);
            assert_pending!(op.poll());

            let op = op.into_inner();
            let mut op = task::spawn(op);
            assert_pending!(op.poll());

            complete(&op, Ok(1));

            assert!(op.is_woken());
            let Completion { result, flags, .. } = assert_ready!(op.poll());
            assert_eq!(1, result.unwrap());
            assert_eq!(0, flags);
        }

        release();
    }

    #[test]
    fn complete_before_poll() {
        let (op, data) = init();
        let mut op = task::spawn(op);
        complete(&op, Ok(1));
        assert_eq!(1, num_operations());
        assert_eq!(2, Rc::strong_count(&data));

        let Completion { result, flags, .. } = assert_ready!(op.poll());
        assert_eq!(1, result.unwrap());
        assert_eq!(0, flags);

        drop(op);
        assert_eq!(0, num_operations());

        release();
    }

    #[test]
    fn complete_after_drop() {
        let (op, data) = init();
        let index = op.index;
        drop(op);

        assert_eq!(2, Rc::strong_count(&data));

<<<<<<< HEAD
        assert_eq!(1, driver.num_operations());
=======
        assert_eq!(1, num_operations());

>>>>>>> ecaaa3e5
        let cqe = CqeResult {
            result: Ok(1),
            flags: 0,
        };
<<<<<<< HEAD
        driver.inner.borrow_mut().ops.complete(index, cqe);
=======

        CONTEXT.with(|cx| cx.with_driver_mut(|driver| driver.ops.complete(index, cqe)));

>>>>>>> ecaaa3e5
        assert_eq!(1, Rc::strong_count(&data));
        assert_eq!(0, num_operations());

        release();
    }

    fn init() -> (Op<Rc<()>>, Rc<()>) {
        use crate::driver::Driver;

        let driver = Driver::new(&crate::builder()).unwrap();
        let data = Rc::new(());

        let op = CONTEXT.with(|cx| {
            cx.set_driver(driver);

            cx.with_driver_mut(|driver| Op::new(data.clone(), driver))
        });

        (op, data)
    }

    fn num_operations() -> usize {
        CONTEXT.with(|cx| cx.with_driver_mut(|driver| driver.num_operations()))
    }

    fn complete(op: &Op<Rc<()>>, result: io::Result<u32>) {
        let cqe = CqeResult { result, flags: 0 };
<<<<<<< HEAD
        op.driver.borrow_mut().ops.complete(op.index, cqe);
    }

    fn release(driver: crate::driver::Driver) {
        // Clear ops, we aren't really doing any I/O
        driver.inner.borrow_mut().ops.lifecycle.clear();
        driver.inner.borrow_mut().ops.completions.clear();
=======
        CONTEXT.with(|cx| cx.with_driver_mut(|driver| driver.ops.complete(op.index, cqe)));
    }

    fn release() {
        CONTEXT.with(|cx| {
            cx.with_driver_mut(|driver| {
                driver.ops.lifecycle.clear();
                driver.ops.completions.clear();
            });

            cx.unset_driver();
        });
>>>>>>> ecaaa3e5
    }
}<|MERGE_RESOLUTION|>--- conflicted
+++ resolved
@@ -21,14 +21,6 @@
 /// which require an unknown number of CQE events to be
 /// captured before completion.
 pub(crate) type Completion = SlabListEntry<CqeResult>;
-<<<<<<< HEAD
-
-/// In-flight operation
-pub(crate) struct Op<T: 'static, CqeType = SingleCQE> {
-    // Driver running the operation
-    pub(super) driver: Rc<RefCell<driver::Inner>>,
-=======
->>>>>>> ecaaa3e5
 
 /// In-flight operation
 pub(crate) struct Op<T: 'static, CqeType = SingleCQE> {
@@ -40,18 +32,14 @@
 
     // CqeType marker
     _cqe_type: PhantomData<CqeType>,
-<<<<<<< HEAD
-=======
 
     // Make !Send + !Sync
     _phantom: PhantomUnsendUnsync,
->>>>>>> ecaaa3e5
 }
 
 /// A Marker for Ops which expect only a single completion event
 pub(crate) struct SingleCQE;
 
-<<<<<<< HEAD
 /// A Marker for Operations will process multiple completion events,
 /// which combined resolve to a single Future value
 pub(crate) struct MultiCQEFuture;
@@ -63,11 +51,6 @@
 
 pub(crate) trait Updateable: Completable {
     fn update(&mut self, cqe: &CqeResult);
-=======
-pub(crate) trait Completable {
-    type Output;
-    fn complete(self, cqe: CqeResult) -> Self::Output;
->>>>>>> ecaaa3e5
 }
 
 pub(crate) enum Lifecycle {
@@ -113,19 +96,12 @@
     T: Completable,
 {
     /// Create a new operation
-<<<<<<< HEAD
-    fn new(data: T, inner: &mut driver::Inner, inner_rc: &Rc<RefCell<driver::Inner>>) -> Self {
-=======
     fn new(data: T, inner: &mut driver::Driver) -> Self {
->>>>>>> ecaaa3e5
         Op {
             index: inner.ops.insert(),
             data: Some(data),
             _cqe_type: PhantomData,
-<<<<<<< HEAD
-=======
             _phantom: PhantomData,
->>>>>>> ecaaa3e5
         }
     }
 
@@ -179,134 +155,6 @@
         use std::mem;
 
         let me = &mut *self;
-<<<<<<< HEAD
-        let mut inner = me.driver.borrow_mut();
-        let lifecycle = inner
-            .ops
-            .get_mut(me.index)
-            .expect("invalid internal state")
-            .0;
-
-        match mem::replace(lifecycle, Lifecycle::Submitted) {
-            Lifecycle::Submitted => {
-                *lifecycle = Lifecycle::Waiting(cx.waker().clone());
-                Poll::Pending
-            }
-            Lifecycle::Waiting(waker) if !waker.will_wake(cx.waker()) => {
-                *lifecycle = Lifecycle::Waiting(cx.waker().clone());
-                Poll::Pending
-            }
-            Lifecycle::Waiting(waker) => {
-                *lifecycle = Lifecycle::Waiting(waker);
-                Poll::Pending
-            }
-            Lifecycle::Ignored(..) => unreachable!(),
-            Lifecycle::Completed(cqe) => {
-                inner.ops.remove(me.index);
-                me.index = usize::MAX;
-                Poll::Ready(me.data.take().unwrap().complete(cqe))
-            }
-            Lifecycle::CompletionList(..) => {
-                unreachable!()
-            }
-        }
-    }
-}
-
-impl<T> Future for Op<T, MultiCQEFuture>
-where
-    T: Unpin + 'static + Completable + Updateable,
-{
-    type Output = T::Output;
-
-    fn poll(mut self: Pin<&mut Self>, cx: &mut Context<'_>) -> Poll<Self::Output> {
-        use std::mem;
-
-        let me = &mut *self;
-        let mut inner = me.driver.borrow_mut();
-        let (lifecycle, completions) = inner.ops.get_mut(me.index).expect("invalid internal state");
-
-        match mem::replace(lifecycle, Lifecycle::Submitted) {
-            Lifecycle::Submitted => {
-                *lifecycle = Lifecycle::Waiting(cx.waker().clone());
-                Poll::Pending
-            }
-            Lifecycle::Waiting(waker) if !waker.will_wake(cx.waker()) => {
-                *lifecycle = Lifecycle::Waiting(cx.waker().clone());
-                Poll::Pending
-            }
-            Lifecycle::Waiting(waker) => {
-                *lifecycle = Lifecycle::Waiting(waker);
-                Poll::Pending
-            }
-            Lifecycle::Ignored(..) => unreachable!(),
-            Lifecycle::Completed(cqe) => {
-                // This is possible. We may have previously polled a CompletionList,
-                // and the final CQE is enqueued as a Completed
-                inner.ops.remove(me.index);
-                me.index = usize::MAX;
-                Poll::Ready(me.data.take().unwrap().complete(cqe))
-            }
-            Lifecycle::CompletionList(indices) => {
-                let mut data = me.data.take().unwrap();
-
-                let last = indices.into_list(completions).find(|cqe| {
-                    let more = io_uring::cqueue::more(cqe.flags);
-                    if more {
-                        data.update(cqe);
-                    }
-                    !more
-                });
-
-                if let Some(cqe) = last {
-                    inner.ops.remove(me.index);
-                    me.index = usize::MAX;
-                    Poll::Ready(data.complete(cqe))
-                } else {
-                    // We need more CQE's. Restore the op state
-                    let _ = me.data.insert(data);
-                    *lifecycle = Lifecycle::Waiting(cx.waker().clone());
-                    Poll::Pending
-                }
-            }
-        }
-    }
-}
-
-impl<T, CqeType> Drop for Op<T, CqeType> {
-    fn drop(&mut self) {
-        use std::mem;
-
-        let mut inner = self.driver.borrow_mut();
-        let (lifecycle, completions) = match inner.ops.get_mut(self.index) {
-            Some(val) => val,
-            None => return,
-        };
-
-        match mem::replace(lifecycle, Lifecycle::Submitted) {
-            Lifecycle::Submitted | Lifecycle::Waiting(_) => {
-                *lifecycle = Lifecycle::Ignored(Box::new(self.data.take()));
-            }
-            Lifecycle::Completed(..) => {
-                inner.ops.remove(self.index);
-            }
-            Lifecycle::CompletionList(indices) => {
-                // Deallocate list entries, recording if the more CQE's are expected
-                let more = {
-                    let mut list = indices.into_list(completions);
-                    io_uring::cqueue::more(list.peek_end().unwrap().flags)
-                    // Dropping list dealloctes the list entries
-                };
-                if more {
-                    // If more are expected, we have to keep the op around
-                    *lifecycle = Lifecycle::Ignored(Box::new(self.data.take()));
-                } else {
-                    inner.ops.remove(self.index);
-                }
-            }
-            Lifecycle::Ignored(..) => unreachable!(),
-        }
-=======
 
         CONTEXT.with(|runtime_context| {
             runtime_context.with_driver_mut(|driver| {
@@ -336,6 +184,74 @@
                     }
                     Lifecycle::CompletionList(..) => {
                         unreachable!("No `more` flag set for SingleCQE")
+                    }
+                }
+            })
+        })
+    }
+}
+
+       
+impl<T> Future for Op<T, MultiCQEFuture>
+where
+    T: Unpin + 'static + Completable + Updateable,
+{
+    type Output = T::Output;
+
+    fn poll(mut self: Pin<&mut Self>, cx: &mut Context<'_>) -> Poll<Self::Output> {
+        use std::mem;
+
+        let me = &mut *self;
+
+        CONTEXT.with(|runtime_context| {
+            runtime_context.with_driver_mut(|driver| {
+                let (lifecycle, completions) = driver
+                    .ops
+                    .get_mut(me.index)
+                    .expect("invalid internal state");
+
+                match mem::replace(lifecycle, Lifecycle::Submitted) {
+                    Lifecycle::Submitted => {
+                        *lifecycle = Lifecycle::Waiting(cx.waker().clone());
+                        Poll::Pending
+                    }
+                    Lifecycle::Waiting(waker) if !waker.will_wake(cx.waker()) => {
+                        *lifecycle = Lifecycle::Waiting(cx.waker().clone());
+                        Poll::Pending
+                    }
+                    Lifecycle::Waiting(waker) => {
+                        *lifecycle = Lifecycle::Waiting(waker);
+                        Poll::Pending
+                    }
+                    Lifecycle::Ignored(..) => unreachable!(),
+                    Lifecycle::Completed(cqe) => {
+                        // This is possible. We may have previously polled a CompletionList,
+                        // and the final CQE is enqueued as a Completed
+                        driver.ops.remove(me.index);
+                        me.index = usize::MAX;
+                        Poll::Ready(me.data.take().unwrap().complete(cqe))
+                    }
+                    Lifecycle::CompletionList(indices) => {
+                        let mut data = me.data.take().unwrap();
+
+                        let last = indices.into_list(completions).find(|cqe| {
+                            let more = io_uring::cqueue::more(cqe.flags);
+                            if more {
+                                data.update(cqe);
+                            }
+                            !more
+                        });
+
+                        if let Some(cqe) = last {
+                            driver.ops.remove(me.index);
+                            me.index = usize::MAX;
+                            Poll::Ready(data.complete(cqe))
+                        } else {
+                            // We need more CQE's. Restore the op state
+                            let _ = me.data.insert(data);
+                            *lifecycle = Lifecycle::Waiting(cx.waker().clone());
+                            Poll::Pending
+                        }
                     }
                 }
             })
@@ -387,7 +303,6 @@
                 }
             })
         })
->>>>>>> ecaaa3e5
     }
 }
 
@@ -405,32 +320,12 @@
                     *self = Lifecycle::Completed(cqe);
                 }
                 if let Lifecycle::Waiting(waker) = x {
-<<<<<<< HEAD
-=======
                     // waker is woken to notify cqe has arrived
                     // Note: Maybe defer calling until cqe with !`more` flag set?
->>>>>>> ecaaa3e5
                     waker.wake();
                 }
                 false
             }
-<<<<<<< HEAD
-            lifecycle @ Lifecycle::Ignored(..) => {
-                // We must check if any more CQEs are expected before dropping
-                if io_uring::cqueue::more(cqe.flags) {
-                    *self = lifecycle;
-                    false
-                } else {
-                    true
-                }
-            }
-            Lifecycle::Completed(..) => {
-                // To construct Lifecycle::Completed, a CQE without MORE was received
-                // we shouldn't be receiving another.
-                unreachable!("invalid operation state")
-            }
-            Lifecycle::CompletionList(indices) => {
-=======
 
             lifecycle @ Lifecycle::Ignored(..) => {
                 if io_uring::cqueue::more(cqe.flags) {
@@ -455,7 +350,6 @@
             Lifecycle::CompletionList(indices) => {
                 // A completion list may contain CQE's with and without `more` flag set.
                 // Only the final one may have `more` unset, although we don't check.
->>>>>>> ecaaa3e5
                 let mut list = indices.into_list(completions);
                 list.push(cqe);
                 *self = Lifecycle::CompletionList(list.into_indices());
@@ -600,23 +494,15 @@
 
         assert_eq!(2, Rc::strong_count(&data));
 
-<<<<<<< HEAD
-        assert_eq!(1, driver.num_operations());
-=======
         assert_eq!(1, num_operations());
 
->>>>>>> ecaaa3e5
         let cqe = CqeResult {
             result: Ok(1),
             flags: 0,
         };
-<<<<<<< HEAD
-        driver.inner.borrow_mut().ops.complete(index, cqe);
-=======
 
         CONTEXT.with(|cx| cx.with_driver_mut(|driver| driver.ops.complete(index, cqe)));
 
->>>>>>> ecaaa3e5
         assert_eq!(1, Rc::strong_count(&data));
         assert_eq!(0, num_operations());
 
@@ -644,15 +530,6 @@
 
     fn complete(op: &Op<Rc<()>>, result: io::Result<u32>) {
         let cqe = CqeResult { result, flags: 0 };
-<<<<<<< HEAD
-        op.driver.borrow_mut().ops.complete(op.index, cqe);
-    }
-
-    fn release(driver: crate::driver::Driver) {
-        // Clear ops, we aren't really doing any I/O
-        driver.inner.borrow_mut().ops.lifecycle.clear();
-        driver.inner.borrow_mut().ops.completions.clear();
-=======
         CONTEXT.with(|cx| cx.with_driver_mut(|driver| driver.ops.complete(op.index, cqe)));
     }
 
@@ -665,6 +542,5 @@
 
             cx.unset_driver();
         });
->>>>>>> ecaaa3e5
     }
 }