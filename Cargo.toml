--- conflicted
+++ resolved
@@ -21,13 +21,8 @@
 scoped-tls = "1.0.0"
 slab = "0.4.2"
 libc = "0.2.80"
-<<<<<<< HEAD
-io-uring = { git="https://github.com/tokio-rs/io-uring.git", features = ["unstable"] }
-#io-uring = { version = "0.5.2", features = ["unstable"] }
-=======
-io-uring = { version = "0.5.0", features = [ "unstable" ] }
+io-uring = { version = "0.5", features = [ "unstable" ] }
 socket2 = { version = "0.4.4", features = [ "all"] }
->>>>>>> 587c9c3b
 bytes = { version = "1.0", optional = true }
 
 [dev-dependencies]
