--- conflicted
+++ resolved
@@ -20,13 +20,8 @@
 tokio = { version = "1.2", features = ["net", "rt"] }
 slab = "0.4.2"
 libc = "0.2.80"
-<<<<<<< HEAD
-io-uring = { version = "0.5", features = [ "unstable" ] }
-socket2 = { version = "0.4.4", features = [ "all"] }
-=======
 io-uring = { version = "0.5.9", features = ["unstable"] }
 socket2 = { version = "0.4.4", features = ["all"] }
->>>>>>> 026d57aa
 bytes = { version = "1.0", optional = true }
 
 [dev-dependencies]
