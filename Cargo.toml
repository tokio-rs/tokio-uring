[package]
name = "tokio-uring"
version = "0.3.0"
authors = ["Tokio Contributors <team@tokio.rs>"]
edition = "2018"
readme = "README.md"
license = "MIT"
documentation = "https://docs.rs/tokio-uring/0.3.0/tokio-uring"
repository = "https://github.com/tokio-rs/tokio-uring"
homepage = "https://tokio.rs"
description = """
io-uring support for the Tokio asynchronous runtime.
"""
categories = ["asynchronous", "network-programming"]
keywords = ["async", "fs", "io-uring"]

# See more keys and their definitions at https://doc.rust-lang.org/cargo/reference/manifest.html

[dependencies]
tokio = { version = "1.2", features = ["net", "rt"] }
scoped-tls = "1.0.0"
slab = "0.4.2"
libc = "0.2.80"
<<<<<<< HEAD
io-uring = { version = "0.5.7", features = [ "unstable" ] }
socket2 = { version = "0.4.4", features = [ "all"] }
=======
io-uring = { version = "0.5.8", features = ["unstable"] }
socket2 = { version = "0.4.4", features = ["all"] }
>>>>>>> 8725b81b
bytes = { version = "1.0", optional = true }

[dev-dependencies]
tempfile = "3.2.0"
tokio-test = "0.4.2"
iai = "0.1.1"
futures = "0.3.25"
criterion = "0.4.0"

[package.metadata.docs.rs]
all-features = true

[[bench]]
name = "lai_no_op"
path = "benches/lai/no_op.rs"
harness = false

[[bench]]
name = "criterion_no_op"
path = "benches/criterion/no_op.rs"
harness = false<|MERGE_RESOLUTION|>--- conflicted
+++ resolved
@@ -21,13 +21,8 @@
 scoped-tls = "1.0.0"
 slab = "0.4.2"
 libc = "0.2.80"
-<<<<<<< HEAD
-io-uring = { version = "0.5.7", features = [ "unstable" ] }
-socket2 = { version = "0.4.4", features = [ "all"] }
-=======
 io-uring = { version = "0.5.8", features = ["unstable"] }
 socket2 = { version = "0.4.4", features = ["all"] }
->>>>>>> 8725b81b
 bytes = { version = "1.0", optional = true }
 
 [dev-dependencies]
